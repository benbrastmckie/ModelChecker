--- conflicted
+++ resolved
@@ -91,8 +91,103 @@
     return world_bits
 
 
-<<<<<<< HEAD
-=======
+def find_compatible_parts(verifier_bit, poss_bits, eval_world):
+    """Finds the parts of the eval_world compatible with a verifier.
+    Used in find_alt_bits()"""
+    comp_parts = []
+    for part in poss_bits:
+        if bit_fusion(verifier_bit, part) in poss_bits and bit_part(part, eval_world):
+            comp_parts.append(part)
+            # ie, if fusion is possible and the bit part is in the eval_world
+    return comp_parts
+
+
+def find_max_comp_ver_parts(verifier_bit, comp_parts):
+    """Finds a list of fusions of the verifier_bit and a maximal compatible part 
+    Used in find_alt_bits(), immediately after find_compatible_parts() above"""
+    not_max_comp_part = []
+    for max_part in comp_parts:
+        for test in comp_parts:
+            if bit_proper_part(max_part, test):
+                not_max_comp_part.append(max_part)
+                break  # continues with the first for loop
+    max_comp_parts = [part for part in comp_parts if part not in not_max_comp_part]
+    max_comp_ver_parts = [bit_fusion(verifier_bit, max) for max in max_comp_parts]
+    return max_comp_ver_parts
+
+
+def find_alt_bits(ver_bits, poss_bits, world_bits, eval_world):
+    """finds the alternative bits given verifier states, possible states, worlds, and the model.
+    Used in find_relations()"""
+    alt_bits = set()
+    for ver in ver_bits:
+        comp_parts = find_compatible_parts(ver, poss_bits, eval_world)
+        max_comp_ver_parts = find_max_comp_ver_parts(ver, comp_parts)
+        # TODO: test what the max_comp_ver_parts is in crimson
+        for world in world_bits:
+            for max_ver in max_comp_ver_parts:
+                if bit_part(max_ver, world) and world.sexpr() != eval_world.sexpr():
+                    alt_bits.add(world)
+                    break  # to return to the second for loop over world_bits
+    return alt_bits
+
+
+def relate_sents_and_states(all_bits, sentence, model, relation):
+    """helper function for finding verifier and falisifer states to sentences in a model
+    Used in find_relations()"""
+    relation_set = set()
+    for bit in all_bits:
+        if model.evaluate(relation(bit, model[sentence])):
+            relation_set.add(bit)
+    return relation_set
+
+
+def find_relations(all_bits, S, model):
+    """for a given sentence letter S and a list all_bits and a model, finds the relations verify, falsify, and alt_bits for that sentence in that model
+    returns a tuple (ver_states, fal_states, alt_bits)
+    Used in print_prop()"""
+    ver_bits = relate_sents_and_states(all_bits, S, model, verify)
+    fal_bits = relate_sents_and_states(all_bits, S, model, falsify)
+    poss_bits = find_poss_bits(model,all_bits)
+    world_bits = find_world_bits(model, poss_bits)
+    eval_world = model[w]
+    alt_bits = find_alt_bits(ver_bits, poss_bits, world_bits, eval_world)
+    return (ver_bits, fal_bits, alt_bits)
+
+
+def find_true_and_false_in_alt(alt_bit, sentence_letters, all_bits, model):
+    """returns two sets as a tuple, one being the set of sentences true in the alt world and the other the set being false.
+    Used in print_alt_worlds()"""
+    true_in_alt = set()
+    for R in sentence_letters:
+        for bit in all_bits:
+            if model.evaluate(verify(bit, model[R])) and bit_part(bit, alt_bit):
+                true_in_alt.add(R)
+                break  # returns to the for loop over sentence_letters
+    false_in_alt = {R for R in sentence_letters if not R in true_in_alt}
+    return (true_in_alt, false_in_alt)
+
+
+def make_set_pretty_for_print(set_with_strings):
+    """input a set with strings
+    print that same set but with no quotation marks around each individual string, and also with the set in order
+    returns the set as a string
+    Used in print_vers_and_fals() and print_alt_worlds()"""
+    sorted_set = sorted(list(set_with_strings))  # actually type list, not set
+    print_str = "{"
+    for i, elem in enumerate(sorted_set):
+        print_str += elem
+        if i != len(sorted_set) - 1:
+            print_str += ", "
+    print_str += "}"
+    return print_str
+
+
+################################
+### START PRINT DEFINITIONS ####
+################################
+
+
 # NOTE: should N be included in the inputs?
 def print_states(model):
     """print all fusions of atomic states in the model"""
@@ -100,7 +195,7 @@
     poss_bits = find_poss_bits(model,all_bits)
     world_bits = find_world_bits(model, poss_bits)
 
-    print("\nStates:")  # Print states
+    print("\n(Possible) States:")  # Print states
     for bit in all_bits:
         # test_state = BitVecVal(val, size) # was instead of bit
         state = bitvec_to_substates(bit)
@@ -115,176 +210,6 @@
             print(f"  {bin_rep} = {state} (possible)")
         else:
             # print(f"  {bin_rep} = {state} (impossible)")
-            continue
-
-
-# NOTE: should N be included in the inputs?
-def print_evaluation(model, sentence_letters):
-    """print the evaluation world and all sentences true/false in that world
-    sentence letters is an iterable (a list, I think?)"""
-    all_bits = find_all_bits(N)
-    eval_world = model[w]
-    print(f"\nThe evaluation world is {bitvec_to_substates(model[w])}:")
-    true_in_eval = set()
-    for sent in sentence_letters:
-        for bit in all_bits:
-            # print(bit, type(bit))
-            # print(sent, type(sent))
-            # print(model[sent], type(model[sent]))
-            if model.evaluate(verify(bit, model[sent])) and bit_part(bit, eval_world):
-                true_in_eval.add(sent)
-                break  # exits the first for loop
-    false_in_eval = {R for R in sentence_letters if not R in true_in_eval}
-    if true_in_eval:
-        true_eval_list = sorted([str(sent) for sent in true_in_eval])
-        true_eval_string = ", ".join(true_eval_list)
-        print(f"  {true_eval_string}  (true in {bitvec_to_substates(model[w])})")
-    if false_in_eval:
-        false_eval_list = sorted([str(sent) for sent in false_in_eval])
-        false_eval_string = ", ".join(false_eval_list)
-        print(f"  {false_eval_string}  (not true in {bitvec_to_substates(model[w])})")
-
-
-################################
-#### END PRINT STATES/EVALS ####
-################################
-
-
-################################
-### START PRINT PROPOSITIONS ###
-################################
-
-
->>>>>>> aa016ae9
-def find_compatible_parts(verifier_bit, poss_bits, eval_world):
-    """Finds the parts of the eval_world compatible with a verifier.
-    Used in find_alt_bits()"""
-    comp_parts = []
-    for part in poss_bits:
-        if bit_fusion(verifier_bit, part) in poss_bits and bit_part(part, eval_world):
-            comp_parts.append(part)
-            # ie, if fusion is possible and the bit part is in the eval_world
-    return comp_parts
-
-
-def find_max_comp_ver_parts(verifier_bit, comp_parts):
-    """Finds a list of fusions of the verifier_bit and a maximal compatible part 
-    Used in find_alt_bits(), immediately after find_compatible_parts() above"""
-    not_max_comp_part = []
-    for max_part in comp_parts:
-        for test in comp_parts:
-            if bit_proper_part(max_part, test):
-                not_max_comp_part.append(max_part)
-                break  # continues with the first for loop
-    max_comp_parts = [part for part in comp_parts if part not in not_max_comp_part]
-    max_comp_ver_parts = [bit_fusion(verifier_bit, max) for max in max_comp_parts]
-    return max_comp_ver_parts
-
-
-def find_alt_bits(ver_bits, poss_bits, world_bits, eval_world):
-    """finds the alternative bits given verifier states, possible states, worlds, and the model.
-    Used in find_relations()"""
-    alt_bits = set()
-    for ver in ver_bits:
-        comp_parts = find_compatible_parts(ver, poss_bits, eval_world)
-        max_comp_ver_parts = find_max_comp_ver_parts(ver, comp_parts)
-        # TODO: test what the max_comp_ver_parts is in crimson
-        for world in world_bits:
-            for max_ver in max_comp_ver_parts:
-                if bit_part(max_ver, world) and world.sexpr() != eval_world.sexpr():
-                    alt_bits.add(world)
-                    break  # to return to the second for loop over world_bits
-    return alt_bits
-
-
-def relate_sents_and_states(all_bits, sentence, model, relation):
-    """helper function for finding verifier and falisifer states to sentences in a model
-    Used in find_relations()"""
-    relation_set = set()
-    for bit in all_bits:
-        if model.evaluate(relation(bit, model[sentence])):
-            relation_set.add(bit)
-    return relation_set
-
-
-def find_relations(all_bits, S, model):
-    """for a given sentence letter S and a list all_bits and a model, finds the relations verify, falsify, and alt_bits for that sentence in that model
-    returns a tuple (ver_states, fal_states, alt_bits)
-    Used in print_prop()"""
-    ver_bits = relate_sents_and_states(all_bits, S, model, verify)
-    fal_bits = relate_sents_and_states(all_bits, S, model, falsify)
-    poss_bits = find_poss_bits(model,all_bits)
-    world_bits = find_world_bits(model, poss_bits)
-    eval_world = model[w]
-    alt_bits = find_alt_bits(ver_bits, poss_bits, world_bits, eval_world)
-    return (ver_bits, fal_bits, alt_bits)
-
-
-def find_true_and_false_in_alt(alt_bit, sentence_letters, all_bits, model):
-    """returns two sets as a tuple, one being the set of sentences true in the alt world and the other the set being false.
-    Used in print_alt_worlds()"""
-    true_in_alt = set()
-    for R in sentence_letters:
-        for bit in all_bits:
-            if model.evaluate(verify(bit, model[R])) and bit_part(bit, alt_bit):
-                true_in_alt.add(R)
-                break  # returns to the for loop over sentence_letters
-    false_in_alt = {R for R in sentence_letters if not R in true_in_alt}
-    return (true_in_alt, false_in_alt)
-
-
-def make_set_pretty_for_print(set_with_strings):
-    """input a set with strings
-    print that same set but with no quotation marks around each individual string, and also with the set in order
-    returns the set as a string
-    Used in print_vers_and_fals() and print_alt_worlds()"""
-    sorted_set = sorted(list(set_with_strings))  # actually type list, not set
-    print_str = "{"
-    for i, elem in enumerate(sorted_set):
-        print_str += elem
-        if i != len(sorted_set) - 1:
-            print_str += ", "
-    print_str += "}"
-    return print_str
-
-
-################################
-### START PRINT DEFINITIONS ####
-################################
-
-
-# NOTE: should N be included in the inputs?
-def print_states(model):
-    """print all fusions of atomic states in the model"""
-    all_bits = find_all_bits(N)
-    poss_bits = find_poss_bits(model,all_bits)
-<<<<<<< HEAD
-    world_bits = find_world_bits(poss_bits)
-
-    print("\nStates:")  # Print states
-=======
-    world_bits = find_world_bits(model, poss_bits)
-
-    print("\n(Possible) States:")  # Print states
->>>>>>> aa016ae9
-    for bit in all_bits:
-        # test_state = BitVecVal(val, size) # was instead of bit
-        state = bitvec_to_substates(bit)
-        bin_rep = (
-            bit.sexpr()
-            if N % 4 != 0
-            else int_to_binary(int(bit.sexpr()[2:], 16), N)
-        )
-        if bit in world_bits:
-            print(f"  {bin_rep} = {state} (world)")
-        elif model.evaluate(possible(bit)):
-            print(f"  {bin_rep} = {state} (possible)")
-        else:
-<<<<<<< HEAD
-            print(f"  {bin_rep} = {state} (impossible)")
-=======
-            # print(f"  {bin_rep} = {state} (impossible)")
->>>>>>> aa016ae9
             continue
 
 
