# AIM: provide a concrete model that can be used to abstract from to build model generator functions
from z3 import (
    # Solver,
    Var,
    sat,
    simplify,
    help_simplify,
    Exists,
    ForAll,
    Implies,
    Solver,
    And,
    Not,
    Or,
    BitVec,
    BitVecVal,
    # DeclareSort,
    # Consts,
    # BoolSort,
    BitVecSort,
    # Function,
)

from definitions import (
    N,
    a,
    b,
    c,
    r,
    s,
    t,
    u,
    v,
    w,
    x,
    y,
    z,
    A,
    B,
    X,
    # Y,
    fusion,
    is_part_of,
    compatible,
    world,
    is_world,
    possible,
    verify,
    falsify,
    alternative,
    alt_world,
    proposition,
    bitvec_to_substates,
    maximal,
    Equivalent,
)

# dummy = BitVec('dummy',N)
solver = Solver()

solver.add(
    # M: a little testing area with some stuff
    # dummy == 9,
    # Not(possible(dummy)),
    # FRAME CONSTRAINT: every part of a possible state is possible
    ForAll([x, y], Implies(And(possible(y), is_part_of(x, y)), possible(x))),
    # NOTE: the below draws an equivalence between the primitive 'world' and the defined term 'is_world'
    # TODO: it would be good to make do with just one of these, preferably the defined 'is_world'
    ForAll(w,Equivalent(is_world(w),world(w))),
    # NOTE: I defined equivalent in definitions.py; it is not a Z3 func. Though I can look for a Z3 one
    # ForAll([u,y,w],Equivalent(alternative(u,y,w), alt_world(u,y,w))),
    # NOTE: this constraint seems to make the model not terminate :(
    # MODEL CONSTRAINT: every X of AtomSort is a proposition
    ForAll(X, proposition(X)),
    # EVAL CONSTRAINTS
    is_world(w),  # there is a world w
    is_part_of(s, w),  # s is a part of w
    verify(s, A),  # s verifies A
    falsify(c, A),  # s verifies A
    is_part_of(t, w),  # t is part of w
    verify(t, B),  # t verifies A
    falsify(z, B),  # t verifies A
    Not(  # in w, it is not the case that if A were true then B would be true
        ForAll(
            [a, v],
            Implies(
                And(verify(a, A), alternative(v, a, w)),
                Exists(b, And(is_part_of(b, v), verify(b, B))),
            ),
        ),
    ),
)

if solver.check() == sat:

    model = solver.model()

    # TODO: eventually replace with something more general
    sentence_letter_objects = [A,B]
    sentence_letter_names = {S.sexpr() for S in sentence_letter_objects} # set because we're only testing for membership
    all_states = [d for d in model.decls() if d.arity() == 0 and d.name() not in sentence_letter_names]
    # M: got the for loop issue working. It was a type mismatch issue. Z3 types are a bit finicky lol. 
    # But to do so, needed to make a list of sentence letter objects and a list of the accompanying names
    # B: looks great!

    # TODO: how can we print all the states and not just the ones mentioned in the constraints?
    # if they weren't added to the solver, I don't think they'd be in the model
    print("States:")  # Print states
    for state in all_states:
        # NOTE: looks like we can't use is_world since it is not a declared primitive
        # see hack above, introducing 'world' which is made equivalent
        if model.evaluate(world(model[state])):
            # TODO: why does it say invalid conditional operand? # M: right now it works. What was making it say that? It looks fine now, since .evaluate() returns a Bool
            print(f"{state.name()} = {bitvec_to_substates(model[state])} (world)")
        elif model.evaluate(possible(model[state])):
            print(f"{state.name()} = {bitvec_to_substates(model[state])} (possible)")
        else:
            print(f"{state.name()} = {bitvec_to_substates(model[state])} (impossible)")

    # for loop over sentences
    for S in sentence_letter_objects:
        ver_states = {
            bitvec_to_substates(model[decl])
            for decl in all_states
            if model.evaluate(verify(model[decl], model[S]))
        }
        fal_states = {
            bitvec_to_substates(model[decl])
            for decl in all_states
            if model.evaluate(falsify(model[decl], model[S]))
        }

        # Print propositions:
        if ver_states:
            print(f"Verifiers({S}) = {ver_states}")
        else:
            print(f"Verifiers({S}) = ∅")
        if fal_states:
            print(f"Falsifiers({S}) = {fal_states}")
        else:
<<<<<<< HEAD
            print(f"Falsifiers({S}) = ∅")


# dummy = BitVec('dummy',N)
# solver = Solver()
#
# def attempt_a(solver):
#     if solver.check() == sat:
#         model = solver.model()
#
#         # TODO: replace ["A", "B"] with something more general
#         states = [d for d in model.decls() if d.arity() == 0 and d.name() not in ["A", "B"]]
#
#         # Print states
#         print("States:")
#         for decl in states:
#             # TODO: how can we print all the states and whether world/poss/imposs
#             print(f"{decl.name()} = {bitvec_to_substates(model[decl])}")
#
#         possible = [d for d in model.decls() if d.arity() == 1]
#         # TODO: unlock var bool string
#         
#         print("Possible States:")
#         for func in possible:
#             # TODO: store and print all verifiers/falsifiers for atom
#             print(f"{func.name()} = {model[func].as_list()}")
#     else:
#         print("No model found.")
#
# def attempt_b(solver):
#     if solver.check() == sat:
#         model = solver.model() # is of sort ModelRef
#         states_dict = {declaration: model[declaration] for declaration in model if declaration.arity() == 0 and declaration.name() not in ['A','B']}
#         print(states_dict)
#         for state in states_dict:
#             # the .evaluate() method adds something to the model and evaluates it. We don't even need to look at the extensions! 
#             print(f'{bitvec_to_substates(model[state])} is possible: {model.evaluate(possible(states_dict[state]))}')
#             print(f'{bitvec_to_substates(model[state])} verifies A: {model.evaluate(verify(states_dict[state],A))}')
#             print(f'{bitvec_to_substates(model[state])} falsifies A: {model.evaluate(falsify(states_dict[state],A))}') 
#             print('\n')           
#             # print(f'{state} is a world: {simplify(is_world(states_dict[state]))}')
#         # print(model[possible].as_list())
#         # print(model.evaluate(possible(dummy)))
#         # print(model.num_sorts())
#         # print(model.sexpr())
#         # print(model.decls)
#         # print(s)
#         # print(model[s])
#         # print(s.sort())
#         # print(model[s].sort())
#         # print(s == model[s])
#
#
#         # for declaration in model: # declarations are of type FuncDeclRef
#         #     if declaration.arity()==0:
#         #         pass
# attempt_b(solver)

#         a= [type(declaration) for declaration in model]
#         print(a)
#         states_dict = {model[declaration]: (model[declaration], bitvec_to_substates(model[declaration])) for declaration in model if declaration.arity() == 0}
#         funcs_dict = {declaration.name(): model[declaration].as_list() for declaration in model if declaration.arity() != 0}

# TODO: check scrap code and delete if not needed
# can always look back through old commits if something is needed

# for decl in model.decls():
#     if decl.arity() == 0:  # Filter out function declarations
#         print(f"{decl.name()} = {model[decl]}")
#     elif decl.arity() == 1:
#         for i in range(10):  # Adjust range as needed
#         arg = IntVal(i)
#         print(f"{arg}: {model.evaluate(decl(arg))}")
# elif decl.arity() == 2:
#     for i in range(10):  # Adjust range as needed
#         for j in range(10):  # Adjust range as needed
#             arg1, arg2 = IntVal(i), IntVal(j)
#             print(f"{arg1}, {arg2}: {model.evaluate(decl(arg1, arg2))}")

# # TODO: fix printing
# print(solver.check())
# model = solver.model()
# # print(model)
# print("Model:")
# states_dict = {}
# funcs_dict = {}
#
# for declaration in model.decls():
#
#     try:  # do this to print bitvectors how we like to see them (as vectors)
#         model[declaration].sexpr()
#         states_dict[declaration.name()] = model[
#             declaration
#         ]  # model declaration is of type bitvec
#         # print(f"{declaration.name()} = {bitvec_to_substates(model[declaration])}")
#         # print(f"{declaration.name()} = {model[declaration]}")
#         # print(f"{possible(model[declaration])}")
#     except:  # this is for the "else" case (ie, "map everything to x value")
#         funcs_dict[declaration.name()] = model[declaration].as_list()
#         function = model[declaration].as_list
#         # print(FuncInterp.as_list(function))
#         # print(FuncInterp.else_value(function))
#         # print(FuncInterp.num_entries(function))
#         # print(f"this is the declaration name: {declaration.name()}")
#         print(
#             f"{declaration.name()} = {model[declaration].as_list()}"
#         )  # now is a list with boolrefs inside
#
# Possible = funcs_dict["possible"][0]
#
# for state in states_dict:
#     state_solver = Solver()
#     state_solver.add(Possible)
#     state_solver.add(state)
#     print(solver.check())
#
=======
            print("∅")
    

    # hidden states attempt here
    states_as_nums = [model[state].as_long() for state in all_states]
    max_num = max(states_as_nums)
    for val in range(max_num + 1): # bc stop is exclusive
        test_state = BitVecVal(val,N)
        if model.evaluate(world(test_state)):
            print(f"{state.name()} = {bitvec_to_substates(test_state)} (world)")
        elif model.evaluate(possible(model[state])):
            print(f"{state.name()} = {bitvec_to_substates(test_state)} (possible)")
        else:
            print(f"{state.name()} = {bitvec_to_substates(test_state)} (impossible)")
>>>>>>> 529304da
<|MERGE_RESOLUTION|>--- conflicted
+++ resolved
@@ -138,124 +138,6 @@
         if fal_states:
             print(f"Falsifiers({S}) = {fal_states}")
         else:
-<<<<<<< HEAD
-            print(f"Falsifiers({S}) = ∅")
-
-
-# dummy = BitVec('dummy',N)
-# solver = Solver()
-#
-# def attempt_a(solver):
-#     if solver.check() == sat:
-#         model = solver.model()
-#
-#         # TODO: replace ["A", "B"] with something more general
-#         states = [d for d in model.decls() if d.arity() == 0 and d.name() not in ["A", "B"]]
-#
-#         # Print states
-#         print("States:")
-#         for decl in states:
-#             # TODO: how can we print all the states and whether world/poss/imposs
-#             print(f"{decl.name()} = {bitvec_to_substates(model[decl])}")
-#
-#         possible = [d for d in model.decls() if d.arity() == 1]
-#         # TODO: unlock var bool string
-#         
-#         print("Possible States:")
-#         for func in possible:
-#             # TODO: store and print all verifiers/falsifiers for atom
-#             print(f"{func.name()} = {model[func].as_list()}")
-#     else:
-#         print("No model found.")
-#
-# def attempt_b(solver):
-#     if solver.check() == sat:
-#         model = solver.model() # is of sort ModelRef
-#         states_dict = {declaration: model[declaration] for declaration in model if declaration.arity() == 0 and declaration.name() not in ['A','B']}
-#         print(states_dict)
-#         for state in states_dict:
-#             # the .evaluate() method adds something to the model and evaluates it. We don't even need to look at the extensions! 
-#             print(f'{bitvec_to_substates(model[state])} is possible: {model.evaluate(possible(states_dict[state]))}')
-#             print(f'{bitvec_to_substates(model[state])} verifies A: {model.evaluate(verify(states_dict[state],A))}')
-#             print(f'{bitvec_to_substates(model[state])} falsifies A: {model.evaluate(falsify(states_dict[state],A))}') 
-#             print('\n')           
-#             # print(f'{state} is a world: {simplify(is_world(states_dict[state]))}')
-#         # print(model[possible].as_list())
-#         # print(model.evaluate(possible(dummy)))
-#         # print(model.num_sorts())
-#         # print(model.sexpr())
-#         # print(model.decls)
-#         # print(s)
-#         # print(model[s])
-#         # print(s.sort())
-#         # print(model[s].sort())
-#         # print(s == model[s])
-#
-#
-#         # for declaration in model: # declarations are of type FuncDeclRef
-#         #     if declaration.arity()==0:
-#         #         pass
-# attempt_b(solver)
-
-#         a= [type(declaration) for declaration in model]
-#         print(a)
-#         states_dict = {model[declaration]: (model[declaration], bitvec_to_substates(model[declaration])) for declaration in model if declaration.arity() == 0}
-#         funcs_dict = {declaration.name(): model[declaration].as_list() for declaration in model if declaration.arity() != 0}
-
-# TODO: check scrap code and delete if not needed
-# can always look back through old commits if something is needed
-
-# for decl in model.decls():
-#     if decl.arity() == 0:  # Filter out function declarations
-#         print(f"{decl.name()} = {model[decl]}")
-#     elif decl.arity() == 1:
-#         for i in range(10):  # Adjust range as needed
-#         arg = IntVal(i)
-#         print(f"{arg}: {model.evaluate(decl(arg))}")
-# elif decl.arity() == 2:
-#     for i in range(10):  # Adjust range as needed
-#         for j in range(10):  # Adjust range as needed
-#             arg1, arg2 = IntVal(i), IntVal(j)
-#             print(f"{arg1}, {arg2}: {model.evaluate(decl(arg1, arg2))}")
-
-# # TODO: fix printing
-# print(solver.check())
-# model = solver.model()
-# # print(model)
-# print("Model:")
-# states_dict = {}
-# funcs_dict = {}
-#
-# for declaration in model.decls():
-#
-#     try:  # do this to print bitvectors how we like to see them (as vectors)
-#         model[declaration].sexpr()
-#         states_dict[declaration.name()] = model[
-#             declaration
-#         ]  # model declaration is of type bitvec
-#         # print(f"{declaration.name()} = {bitvec_to_substates(model[declaration])}")
-#         # print(f"{declaration.name()} = {model[declaration]}")
-#         # print(f"{possible(model[declaration])}")
-#     except:  # this is for the "else" case (ie, "map everything to x value")
-#         funcs_dict[declaration.name()] = model[declaration].as_list()
-#         function = model[declaration].as_list
-#         # print(FuncInterp.as_list(function))
-#         # print(FuncInterp.else_value(function))
-#         # print(FuncInterp.num_entries(function))
-#         # print(f"this is the declaration name: {declaration.name()}")
-#         print(
-#             f"{declaration.name()} = {model[declaration].as_list()}"
-#         )  # now is a list with boolrefs inside
-#
-# Possible = funcs_dict["possible"][0]
-#
-# for state in states_dict:
-#     state_solver = Solver()
-#     state_solver.add(Possible)
-#     state_solver.add(state)
-#     print(solver.check())
-#
-=======
             print("∅")
     
 
@@ -269,5 +151,4 @@
         elif model.evaluate(possible(model[state])):
             print(f"{state.name()} = {bitvec_to_substates(test_state)} (possible)")
         else:
-            print(f"{state.name()} = {bitvec_to_substates(test_state)} (impossible)")
->>>>>>> 529304da
+            print(f"{state.name()} = {bitvec_to_substates(test_state)} (impossible)")