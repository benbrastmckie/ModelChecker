--- conflicted
+++ resolved
@@ -175,9 +175,6 @@
         if fal_states:
             print(f"Falsifiers({S}) = {fal_states}")
         else:
-<<<<<<< HEAD
-            print("∅")
-=======
             print("∅")
     
 
@@ -198,5 +195,4 @@
             print(f"{as_substates} (possible)")
         else:
             print(f"{as_substates} (impossible)")
-        already_seen.add(as_substates)
->>>>>>> f3b7ac81
+        already_seen.add(as_substates)