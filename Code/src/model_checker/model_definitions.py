'''
file contains all definitions for defining the model structure
'''

from z3 import (
    BitVecVal,
    simplify,
)

def summation(n, func, start = 0):
    '''summation of i ranging from start to n of func(i)
    used in find_all_bits'''
    if start == n:
        return func(start)
    return func(start) + summation(n,func,start+1)

# unused
# def find_null_bit(size):
#     '''finds the null bit'''
#     return [BitVecVal(0, size)]

def find_all_bits(size):
    '''extract all bitvectors from the input model
    imported by model_structure'''
    all_bits = []
    max_bit_number = summation(
        size + 1, lambda x: 2**x
    )  # this should hopefully be enough to cover all states
    for val in range(max_bit_number):
        test_bit = BitVecVal(val, size)
        if test_bit in all_bits:
        # break once bits start to repeat
            continue
        all_bits.append(test_bit)
    return all_bits


def find_poss_bits(model,all_bits, possible):
    '''extract all possible bitvectors from all_bits given the model
    imported by model_structure'''
    poss_bits = []
    for bit in all_bits:
        if model.evaluate(possible(bit)): # of type/sort BoolRef
            poss_bits.append(bit)
    return poss_bits


def find_world_bits(poss_bits):
    '''finds the world bits from a list of possible bits.
    used in print_states() and find_relations()'''
    not_worlds = []
    for potential_world in poss_bits:
        if potential_world in not_worlds:
            continue
        for test in poss_bits:
            if bit_part(test, potential_world):
                continue
            if bit_proper_part(potential_world, test):
                not_worlds.append(potential_world)
                break
    world_bits = [world for world in poss_bits if world not in not_worlds]
    # for world in world_bits:
    #     print(model.evaluate(is_world(world)))
    #     if not model.evaluate(is_world(world)):
    #         raise ValueError(f'{world} was in world_bits but is not a world per the model')
    # for not_world in not_worlds:
    #     print(model.evaluate(is_world(not_world)))
    #     # if model.evaluate(is_world(not_world)):
    #     #     raise ValueError(f'{not_world} was not in world_bits but is a world per the model')
    return world_bits


def find_compatible_parts(verifier_bit, poss_bits, eval_world):
    """
    Finds the parts of the eval_world compatible with the verifier_bit.
    Used in find_alt_bits() method in ModelStructure class
    """
    comp_parts = []
    for part in poss_bits:
        if bit_fusion(verifier_bit, part) in poss_bits and bit_part(part, eval_world):
            comp_parts.append(part)
            # ie, if fusion is possible and the bit part is in the eval_world
    return comp_parts


def find_max_comp_ver_parts(verifier_bit, comp_parts):
    """
    Finds a list of fusions of the verifier_bit and a maximal compatible part.
    Used in find_alt_bits() method of ModelStructure class,
    immediately after find_compatible_parts() above.
    """
    not_max_comp_part = []
    for max_part in comp_parts:
        for test in comp_parts:
            if bit_proper_part(max_part, test):
                not_max_comp_part.append(max_part)
                break  # continues with the first for loop
    max_comp_parts = [part for part in comp_parts if part not in not_max_comp_part]
    max_comp_ver_parts = [bit_fusion(verifier_bit, max) for max in max_comp_parts]
    return max_comp_ver_parts

def relate_sents_and_states(all_bits, sentence, model, relation):
    """helper function for finding verifier and falsifier states to sentences in a model
    Used in atomic_propositions_dict
    DOES NOT CHECK IF THESE ARE POSSIBLE. """
    relation_set = set()
    for bit in all_bits:
        if model.evaluate(relation(bit, model[sentence])):
            relation_set.add(bit)
    return relation_set

def find_true_and_false_in_alt(alt_bit, parent_model_structure):
    """returns two sets as a tuple, one being the set of sentences true in the alt world and the other the set being false.
    Used in evaluate_mainclause_cf_expr()"""
    extensional_sentences = parent_model_structure.extensional_subsentences
    # B: is this still true once modal and counterfactual prop_objects include verifiers and falsifiers?
    # TODO: below creates problem with nested counterfactuals
    # TODO: I think this was resolved
    # extensional_sentences = parent_model_structure.all_subsentences
    all_bits = parent_model_structure.all_bits
    true_in_alt = []
    for R in extensional_sentences:
        for bit in all_bits:
            # print(model.evaluate(extended_verify(bit, R, evaluate=True), model_completion=True))
            # print(type(model.evaluate(extended_verify(bit, R, evaluate=True), model_completion=True)))
            if bit in find_complex_proposition(parent_model_structure, R, alt_bit)[0] and bit_part(bit, alt_bit):
                true_in_alt.append(R)
                break  # returns to the for loop over sentence_letters
    false_in_alt = [R for R in extensional_sentences if not R in true_in_alt] # replace with
    return (repeats_removed(true_in_alt), repeats_removed(false_in_alt))
    # was giving repeats for some reason? Wasn't previously. fixed it up with repeats_removed


def pretty_set_print(set_with_strings):
    """input a set with strings
    print that same set but with no quotation marks around each individual string, and also with the set in order
    returns the set as a string
    Used in print_vers_and_fals() and print_alt_worlds()"""
    sorted_set = sorted(list(set_with_strings))  # actually type list, not set
    print_str = "{"
    for i, elem in enumerate(sorted_set):
        print_str += elem
        if i != len(sorted_set) - 1:
            print_str += ", "
    print_str += "}"
    return print_str

def product(set_A, set_B):
    product_set = set()
    for a in set_A:
        for b in set_B:
            product_set.add(bit_fusion(a,b))
    return product_set

def coproduct(set_A, set_B):
    A_U_B = set_A.union(set_B)
    return A_U_B.union(product(set_A, set_B))

def atomic_propositions_dict_maker(ms_object):
    all_bits = ms_object.all_bits
    sentence_letters = ms_object.sentence_letters
    model = ms_object.model
    verify = ms_object.verify
    falsify = ms_object.falsify
    atomic_VFs_dict = {}
    for letter in sentence_letters:
        ver_bits = relate_sents_and_states(all_bits, letter, model, verify)
        fal_bits = relate_sents_and_states(all_bits, letter, model, falsify)
        atomic_VFs_dict[letter] = (ver_bits, fal_bits)
    return atomic_VFs_dict


#############################################
######### MOVED FROM DEFINITIONS.PY #########
#############################################
        


def bit_fusion(bit_s, bit_t):
    """the result of taking the maximum for each index in _s and _t"""
    return simplify(bit_s | bit_t)
    # NOTE: this does seem to make a difference, otherwise no comp_parts

def bit_part(bit_s, bit_t):
    """the fusion of _s and _t is identical to bit_t"""
    return bool(simplify(bit_fusion(bit_s, bit_t) == bit_t))
    # NOTE: this does seem to make a difference, otherwise no comp_parts

def bit_proper_part(bit_s, bit_t):
    """bit_s is a part of bit_t and bit_t is not a part of bit_s"""
    return bool(bit_part(bit_s, bit_t)) and not bit_s == bit_t
    # NOTE: this does not seem to make a difference and so has been turned off
    # in the interest of discovering if it is required or not
    # return bool(bit_part(bit_s, bit_t)) and not bit_s == bit_t

def index_to_substate(index):
    '''
    test cases should make evident what's going on
    >>> index_to_substate(0)
    'a'
    >>> index_to_substate(26)
    'aa'
    >>> index_to_substate(27)
    'bb'
    >>> index_to_substate(194)
    'mmmmmmmm'
    used in bitvec_to_substates
    '''
    number = index + 1 # because python indices start at 0
    letter_dict = {1:'a', 2:'b', 3:'c', 4:'d', 5:'e', 6:'f', 7:'g', 8:'h', 9:'i', 10:'j',
                   11:'k', 12:'l', 13:'m', 14:'n', 15:'o', 16:'p', 17:'q', 18:'r', 19:'s', 20:'t',
                   21:'u', 22:'v', 23:'w', 24:'x', 25:'y', 26:'z'} # could be make less hard-code-y
                            # but this makes it clearer and more intuitive what we want to happen
    letter = letter_dict[number%26]
    return ((number//26) + 1) * letter

def int_to_binary(integer, number, backwards_binary_str = ''):
    '''converts a #x string to a #b string. follows the first algorithm that shows up on google
    when you google how to do this
    used in bitvec_to_substates'''
    rem = integer%2
    new_backwards_str = backwards_binary_str + str(rem)
    if integer//2 == 0: # base case: we've reached the end
        remaining_0s_to_tack_on = number - len(new_backwards_str) # to fill in the zeroes
        return '#b' + remaining_0s_to_tack_on * '0' + new_backwards_str[::-1]
    new_int = integer//2
    return int_to_binary(new_int, number, new_backwards_str)


# has to do with printing
def bitvec_to_substates(bit_vec, N):
    '''converts bitvectors to fusions of atomic states.'''
    bit_vec_as_string = bit_vec.sexpr()
    if 'x' in bit_vec_as_string: # if we have a hexadecimal, ie N=4m
        integer = int(bit_vec_as_string[2:],16)
        bit_vec_as_string = int_to_binary(integer, N)
    bit_vec_backwards = bit_vec_as_string[::-1]
    state_repr = ""
    for i, char in enumerate(bit_vec_backwards):
        if char == "b":
            if not state_repr:
                return "□"  #  null state
            return state_repr[0 : len(state_repr) - 1]
        if char == "1":
            state_repr += index_to_substate(i)
            state_repr += "."
    raise ValueError("should have run into 'b' at the end but didn't")

def infix_combine(premises, conclusions):
    '''combines the premises with the negation of the conclusion(s).
    premises are infix sentences, and so are the conclusions
    imported by model_structure, in __init__ method of ModelStructure'''
    input_sentences = premises[:]
    for sent in conclusions:
        neg_sent = '\\neg ' + sent
        input_sentences.append(neg_sent)
    return input_sentences

def disjoin_prefix(sentences):
    """disjoins the list of sentences in prefix form
    helper for prefix_combine (immediately below)"""
    if len(sentences) > 2:
        copy_sentences = sentences[:]
        first_sent = copy_sentences.pop(0)
        return ['\\vee ', first_sent, disjoin_prefix(copy_sentences)]
    # if len(sentences) == 1:
    #     return sentences[0]
    return sentences

def prefix_combine(prefix_premises, prefix_conclusions):
    '''negates and disjoins the prefix conclusions, combining the result with
    prefix premises to form a new list'''
    neg_conclusions = [['\\neg ', con] for con in prefix_conclusions]
    disjoin_neg_conclusions = disjoin_prefix(neg_conclusions)
    return prefix_premises + disjoin_neg_conclusions

#################################
##### MOVED FROM SEMANTICS ######
#################################

def is_counterfactual(prefix_sentence):
    '''returns a boolean to say whether a given sentence is a counterfactual
    used in find_extensional_subsentences'''
    if len(prefix_sentence) == 1:
        return False
    if len(prefix_sentence) == 2:
        return is_counterfactual(prefix_sentence[1])
    if 'boxright' in prefix_sentence[0]:
        return True
    return is_counterfactual(prefix_sentence[1]) or is_counterfactual(prefix_sentence[2])

def is_modal(prefix_sentence):
    '''returns a boolean to say whether a given sentence is a counterfactual
    used in find_extensional_subsentences'''
    if len(prefix_sentence) == 1:
        return False
    op = prefix_sentence[0]
    if len(prefix_sentence) == 2:
        if 'Box' in op or 'Diamond' in op:
            return True
        return is_modal(prefix_sentence[1])
    return is_modal(prefix_sentence[1]) or is_modal(prefix_sentence[2])

def is_extensional(prefix_sentence):
    return not is_modal(prefix_sentence) and not is_counterfactual(prefix_sentence)

# TODO: linter says all or none of the returns should be an expression
def all_subsentences_of_a_sentence(prefix_sentence, progress=False):
    '''finds all the subsentence of a prefix sentence
    returns these as a set
    used in find_extensional_subsentences'''
    if progress is False:
        progress = []
    # TODO: linter says cannot access member "append" for type "Literal[True]" Member "append" is unknown
    progress.append(prefix_sentence)
    if len(prefix_sentence) == 1:
        return progress
    if len(prefix_sentence) == 2:
        # TODO: linter says cannot access member "append" for type "Literal[True]" Member "append" is unknown
        return all_subsentences_of_a_sentence(prefix_sentence[1], progress)
    if len(prefix_sentence) == 3:
        # TODO: linter says cannot access member "append" for type "Literal[True]" Member "append" is unknown
        left_subsentences = all_subsentences_of_a_sentence(prefix_sentence[1], progress)
        # TODO: linter says cannot access member "append" for type "Literal[True]" Member "append" is unknown
        right_subsentences = all_subsentences_of_a_sentence(prefix_sentence[2], progress)
        all_subsentences = left_subsentences + right_subsentences
        return all_subsentences

def find_subsentences_of_kind(prefix_sentences, kind):
    '''used to find the extensional, modal, and counterfactual sentences. 
    kind is a string, either "extensional", "modal", "counterfactual", or 'all' for a tuple of
    of the three kinds in the order extensional, modal, counterfactual, and then all the subsents
    returns a list of that kind'''
    rr = repeats_removed
    all_subsentences = []
    for prefix_sent in prefix_sentences:
        all_subsentences.extend(all_subsentences_of_a_sentence(prefix_sent))
    if kind == 'extensional':
        return_list = [sent for sent in all_subsentences if is_extensional(sent)]
    if kind == 'modal':
        return_list = [sent for sent in all_subsentences if is_modal(sent)]
    if kind == 'counterfactual':
        return_list = [sent for sent in all_subsentences if is_counterfactual(sent)]
    if kind == 'all':
        counterfactual = rr([sent for sent in all_subsentences if is_counterfactual(sent)])
        modal = rr([sent for sent in all_subsentences if is_modal(sent)])
        extensional = rr([sent for sent in all_subsentences if sent not in counterfactual and sent not in modal])
        return (extensional, modal, counterfactual, all_subsentences)
    return rr(return_list)

def repeats_removed(L):
    '''takes a list and removes the repeats in it.
    used in find_all_constraints'''
    seen = []
    for obj in L:
        if obj not in seen:
            seen.append(obj)
    return seen


########################################
###### MOVED FROM model_structure ######
########################################

def evaluate_modal_expr(modelstructure, prefix_modal, eval_world):
    '''evaluates whether a counterfatual in prefix form is true at a world (BitVecVal).
    used to initialize Counterfactuals
    returns a bool representing whether the counterfactual is true at the world or not'''
    op, argument = prefix_modal[0], prefix_modal[1]
    if is_modal(argument):
        if modelstructure.evaluate_modal_expr(prefix_modal) is True: # ie, verifiers is null state
            return True # both Box and Diamond will return true, since verifiers is not empty
        return False
    if 'Diamond' in op:
        # TODO: linter error: uninitalized is not iterable  "__iter__" does not return object
        for world in modelstructure.world_bits:
            if world in find_complex_proposition(modelstructure, argument, eval_world)[0]:
                return True
        return False
    if 'Box' in op:
        # TODO: linter error: uninitalized is not iterable  "__iter__" does not return object
        for world in modelstructure.world_bits:
            if world not in find_complex_proposition(modelstructure, argument, eval_world)[0]:
                return False
        return True
    
def evaluate_mainclause_cf_expr(modelstructure, prefix_cf, eval_world):
    """evaluates whether a counterfatual in prefix form is true at a world (BitVecVal).
    used to initialize Counterfactuals
    returns a bool representing whether the counterfactual is true at the world or not
    """
    op = prefix_cf[0]
    assert "boxright" in op, f"{prefix_cf} is not a main-clause counterfactual!"
    ant_expr, consequent_expr = prefix_cf[1], prefix_cf[2]
<<<<<<< HEAD
    # assert is_extensional(ant_expr), f"the antecedent {ant_expr} is not extensional!"
=======
    assert is_extensional(ant_expr), f"the antecedent {ant_expr} is not extensional!"
>>>>>>> fda56f61
    ant_verifiers = find_complex_proposition(modelstructure, ant_expr, eval_world)[0]
    ant_alts_to_eval_world = modelstructure.find_alt_bits(ant_verifiers, eval_world)
    for u in ant_alts_to_eval_world:
        # QUESTION: why is string required? Is Z3 removing the lists?
        if is_counterfactual(consequent_expr):
            if not find_complex_proposition(modelstructure, consequent_expr, u)[0]:
                return False
        elif str(consequent_expr) not in str(find_true_and_false_in_alt(u, modelstructure)[0]):
            return False
    return True

def true_and_false_worlds_for_cf(modelstructure, complex_cf_sent):
    '''used in find_complex_proposition'''
    # assert 'boxright' in complex_cf_sent[0], 'this func is only for main-clause cfs!'
    worlds_true_at, worlds_false_at = set(), set()
    for world in modelstructure.world_bits:
        if find_complex_proposition(modelstructure, complex_cf_sent, world)[0]:
            worlds_true_at.add(world)
            continue
        worlds_false_at.add(world)
    return (worlds_true_at, worlds_false_at)

def find_complex_proposition(modelstructure, complex_sentence, eval_world):
    """sentence is a sentence in prefix notation
    For a given complex proposition, returns the verifiers and falsifiers of that proposition
    given a solved model
    for a counterfactual, it'll just give the worlds it's true at and worlds it's not true at
    """
    if not modelstructure.atomic_props_dict:
        raise ValueError(
            "There is nothing in atomic_props_dict yet. Have you actually run the model?"
        )
    if len(complex_sentence) == 1:
        sent = complex_sentence[0]
        # TODO: linter error: expected 0 arguments
        return modelstructure.atomic_props_dict[sent]
    op = complex_sentence[0]
    Y = complex_sentence[1]
    if "neg" in op:
        Y_V, Y_F = find_complex_proposition(modelstructure, Y, eval_world)
        return (Y_F, Y_V)
    null_state = {BitVecVal(0,modelstructure.N)}
    if 'Box' in op or 'Diamond' in op:
        if evaluate_modal_expr(modelstructure, complex_sentence, eval_world):
            return (null_state, set())
        return (set(), null_state)
    Z = complex_sentence[2]
    Y_V, Y_F = find_complex_proposition(modelstructure, Y, eval_world)
    Z_V, Z_F = find_complex_proposition(modelstructure, Z, eval_world)
    if "wedge" in op:
        return (product(Y_V, Z_V), coproduct(Y_F, Z_F))
    if "vee" in op:
        return (coproduct(Y_V, Z_V), product(Y_F, Z_F))
    if "leftrightarrow" in op:
        return (
            product(coproduct(Y_F, Z_V), coproduct(Y_V, Z_F)),
            coproduct(product(Y_V, Z_F), product(Y_F, Z_V)),
        )
    if "rightarrow" in op:
        return (coproduct(Y_F, Z_V), product(Y_V, Z_F))
    if "boxright" in op:
        if evaluate_mainclause_cf_expr(modelstructure, complex_sentence, eval_world):
            return (null_state, set())
        return (set(), null_state)
    raise ValueError(f"Don't know how to handle {op} operator")<|MERGE_RESOLUTION|>--- conflicted
+++ resolved
@@ -392,11 +392,7 @@
     op = prefix_cf[0]
     assert "boxright" in op, f"{prefix_cf} is not a main-clause counterfactual!"
     ant_expr, consequent_expr = prefix_cf[1], prefix_cf[2]
-<<<<<<< HEAD
     # assert is_extensional(ant_expr), f"the antecedent {ant_expr} is not extensional!"
-=======
-    assert is_extensional(ant_expr), f"the antecedent {ant_expr} is not extensional!"
->>>>>>> fda56f61
     ant_verifiers = find_complex_proposition(modelstructure, ant_expr, eval_world)[0]
     ant_alts_to_eval_world = modelstructure.find_alt_bits(ant_verifiers, eval_world)
     for u in ant_alts_to_eval_world:
