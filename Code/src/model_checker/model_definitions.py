--- conflicted
+++ resolved
@@ -410,12 +410,7 @@
     # assert 'boxright' in complex_cf_sent[0], 'this func is only for main-clause cfs!'
     worlds_true_at, worlds_false_at = set(), set()
     for world in modelstructure.world_bits:
-<<<<<<< HEAD
-        # print(f"TEST: {complex_cf_sent} is true at {world}")
-        if modelstructure.find_complex_proposition(complex_cf_sent, world):
-=======
         if find_complex_proposition(modelstructure, complex_cf_sent, world)[0]:
->>>>>>> a60aacd9
             worlds_true_at.add(world)
             continue
         worlds_false_at.add(world)
