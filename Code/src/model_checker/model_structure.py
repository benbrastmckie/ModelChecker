"""
file defines model structure class given a Z3 model
"""

from string import Template
import time
import sys
from z3 import (
    Function,
    BitVecSort,
    BoolSort,
    BitVec,
    BitVecVal
)

from syntax import add_backslashes_to_infix

# from model_checker.semantics import ( # for packaging
from semantics import (
    make_constraints,
    solve_constraints,
)
# from model_checker.model_definitions import ( # for packaging
from model_definitions import (
    find_compatible_parts,
    atomic_propositions_dict_maker,
    find_all_bits,
    find_max_comp_ver_parts,
    find_poss_bits,
    find_world_bits,
    prefix_combine,
    pretty_set_print,
    bit_part,
    bitvec_to_substates,
    int_to_binary,
    infix_combine,
    find_subsentences_of_kind,
    is_counterfactual,
    is_modal,
    true_and_false_worlds_for_cf,
    find_complex_proposition,
)
# from model_checker.syntax import ( # for packaging
from syntax import (
    AtomSort,
    infix,
    prefix,
    add_backslashes_to_infix,
)

inputs_template = Template(
'''Run time: ${runtime} seconds
"""

# path to parent directory
import os
parent_directory = os.path.dirname(__file__)
file_name = os.path.basename(__file__)

# input sentences
premises = ${premises}
conclusions = ${conclusions}

# number of atomic states
N = ${N}

# print all Z3 constraints if a model is found
print_cons_bool = False

# print core unsatisfiable Z3 constraints if no model exists
print_unsat_core_bool = True

# print all states including impossible states
print_impossible_states_bool = False

# present option to save output
save_bool = False
'''
)
# NOTE: include below in the template above when working
# # use constraints to find models in stead of premises and conclusions
# use_constraints_bool = False


<<<<<<< HEAD
class Uninitalized:
    """class for uninitalized attributes"""

    def __init__(self, name):
        self.name = name

    def __iter__(self):
        raise AttributeError(
            f"cannot iterate through {self.name} because it isnt initialized")
    
    def __getitem__(self):
        raise AttributeError(
            f"cannot get an item from {self.name} because it isnt initialized")

    def __str__(self):
        return f"{self.name} (uninitialized)"

# class UnsolvedModel:
#     """class which includes all elements provided by the user as well as those
#     needed to find a model if there is one"""

#     def __init__(self, infix_premises, infix_conclusions, N,):
#         self.infix_premises = [add_backslashes_to_infix(prem) for prem in infix_premises]
#         self.infix_conclusions = [add_backslashes_to_infix(concl) for concl in infix_conclusions]
#         self.N = N
#         self.possible = Function("possible", BitVecSort(N), BoolSort())
#         self.verify = Function("verify", BitVecSort(N), AtomSort, BoolSort())
#         self.falsify = Function("falsify", BitVecSort(N), AtomSort, BoolSort())
#         self.assign = Function("assign", BitVecSort(N), AtomSort, BitVecSort(N))
#         self.w = BitVec("w", N) # what will be the main world
#         self.prefix_premises = [prefix(prem) for prem in self.infix_premises]
#         # M: I think below is a problem
#         self.prefix_conclusions = [prefix(con) for con in self.infix_conclusions]
#         self.prefix_sentences = prefix_combine(self.prefix_premises, self.prefix_conclusions)
#         find_constraints_func = make_constraints(
#             self.verify,
#             self.falsify,
#             self.possible,
#             self.assign,
#             self.N,
#             self.w
#         )
#         consts, sent_lets = find_constraints_func(self.prefix_sentences)
#         self.sentence_letters = sent_lets
#         self.constraints = consts
#         ext, modal, cf, altogether = find_subsentences_of_kind(self.prefix_sentences, 'all')
#         self.extensional_subsentences = ext
#         self.counterfactual_subsentences = cf
#         self.modal_subsentences = modal
#         self.all_subsentences = altogether # in prefix form
=======
# class Uninitalized:
#     """class for uninitalized attributes"""
#
#     def __init__(self, name):
#         self.name = name
#
#     def __iter__(self):
#         raise AttributeError(
#             f"cannot iterate through {self.name} because it isnt initialized")
#
#     def __getitem__(self):
#         raise AttributeError(
#             f"cannot get an item from {self.name} because it isnt initialized")
#
#     def __str__(self):
#         return f"{self.name} (uninitialized)"

class ModelSetup:
    """class which includes all elements provided by the user as well as those
    needed to find a model if there is one"""

    def __init__(self, N, infix_premises, infix_conclusions):
        self.infix_premises = infix_premises
        self.infix_conclusions = infix_conclusions
        self.N = N
        self.possible = Function("possible", BitVecSort(N), BoolSort())
        self.verify = Function("verify", BitVecSort(N), AtomSort, BoolSort())
        self.falsify = Function("falsify", BitVecSort(N), AtomSort, BoolSort())
        self.assign = Function("assign", BitVecSort(N), AtomSort, BitVecSort(N))
        self.w = BitVec("w", N) # what will be the main world
        self.prefix_premises = [prefix(prem) for prem in infix_premises]
        # M: I think below is a problem
        self.prefix_conclusions = [prefix(con) for con in infix_conclusions]
        self.prefix_sentences = prefix_combine(self.prefix_premises, self.prefix_conclusions)
        self.find_constraints_func = make_constraints(
            self.verify,
            self.falsify,
            self.possible,
            self.assign,
            self.N,
            self.w
        )
        consts, sent_lets = self.find_constraints_func(self.prefix_sentences)
        self.sentence_letters = sent_lets
        self.constraints = consts
        ext, modal, cf, altogether = find_subsentences_of_kind(self.prefix_sentences, 'all')
        self.extensional_subsentences = ext
        self.counterfactual_subsentences = cf
        self.modal_subsentences = modal
        self.all_subsentences = altogether # in prefix form
>>>>>>> b3abc0f1

    # def constraints_func(self):
    #     """returns constraints_func"""
    #     return self.find_constraints_func

    def solve(self):
        """solves for the model, returns None
        self.model is the ModelRef object resulting from solving the model
        self.model_runtime is the runtime of the model as a float
        self.all_bits is a list of all bits (each of sort BitVecVal)
        self.poss_bits is a list of all possible bits
        self.world_bits is a lsit of all world bits
        self.main_world is the eval world (as a BitVecVal)
        self.atomic_props_dict is a dictionary with keys AtomSorts and keys (V,F)
        """
        model_start = time.time()  # start benchmark timer
        solved_model_status, solved_model = solve_constraints(self.constraints)
        model_end = time.time()
        model_total = round(model_end - model_start, 4)
        return (solved_model_status, solved_model, model_total)


class ModelStructure:
    """self.premises is a list of prefix sentences
    self.conclusions is a list of prefix sentences
    self.input_sentences is the combination of self.premises and self.conclusions with the
    conclusions negated
    self.sentence letters is a list of atomic sentence letters (each of sort AtomSort)
    self.constraints is a list (?) of constraints
    everything else is initialized as None"""

<<<<<<< HEAD
    def __init__(self, infix_premises, infix_conclusions, N):
        self.N = N
        self.possible = Function("possible", BitVecSort(N), BoolSort())
        self.verify = Function("verify", BitVecSort(N), AtomSort, BoolSort())
        self.falsify = Function("falsify", BitVecSort(N), AtomSort, BoolSort())
        self.assign = Function("assign", BitVecSort(N), AtomSort, BitVecSort(N))
        self.w = BitVec("w", N) # what will be the main world

        self.infix_premises = [add_backslashes_to_infix(prem) for prem in infix_premises]
        # print(infix_premises)
        self.infix_conclusions = [add_backslashes_to_infix(concl) for concl in infix_conclusions]
        # print(infix_conclusions)
        self.infix_sentences = infix_combine(infix_premises, infix_conclusions)
        self.prefix_premises = [prefix(prem) for prem in infix_premises]
        self.prefix_conclusions = [prefix(con) for con in infix_conclusions] # I think this is a problem
        # Say A is in the premises and A is in the conclusions. Two different A objects will exist
        # in the model
        # will check by seeing what is in the z3 model object
=======
    def __init__(self, model_status, model_setup, solved_model, model_total):
        self.model_status = model_status
        self.infix_premises = model_setup.infix_premises
        self.infix_conclusions = model_setup.infix_conclusions
        self.N = model_setup.N
        self.model = solved_model
        self.constraints = model_setup.constraints
        self.possible = model_setup.possible
        self.model_runtime = model_total
        self.sentence_letters = model_setup.sentence_letters
        self.verify = model_setup.verify
        self.falsify = model_setup.falsify
        self.extensional_subsentences = model_setup.extensional_subsentences
        self.prefix_premises = [prefix(prem) for prem in self.infix_premises]
        # M: I think below is a problem
        self.prefix_conclusions = [prefix(con) for con in self.infix_conclusions]
>>>>>>> b3abc0f1
        self.prefix_sentences = prefix_combine(self.prefix_premises, self.prefix_conclusions)
        self.all_bits = find_all_bits(self.N)
        self.poss_bits = find_poss_bits(solved_model, self.all_bits, model_setup.possible)
        self.world_bits = find_world_bits(self.poss_bits)
        self.main_world = solved_model[model_setup.w]
        self.atomic_props_dict = atomic_propositions_dict_maker(self)
        # TODO: one attribute for all propositions (check)
        self.extensional_propositions = [Proposition(ext_subsent, self, self.main_world)
                                        for ext_subsent in model_setup.extensional_subsentences]
        self.counterfactual_propositions = [Proposition(cf_subsent, self, self.main_world)
                                        for cf_subsent in model_setup.counterfactual_subsentences]
        self.modal_propositions = [Proposition(modal_subsent, self, self.main_world)
                                    for modal_subsent in model_setup.modal_subsentences]
        self.all_propositions = (self.extensional_propositions +
                                 self.counterfactual_propositions + self.modal_propositions)
        self.premise_propositions = self.find_propositions(self.prefix_premises, prefix=True)
        self.conclusion_propositions = self.find_propositions(self.prefix_conclusions, prefix=True)

<<<<<<< HEAD
        find_constraints_func = make_constraints(self.verify, self.falsify, self.possible, self.assign, N, self.w)
        consts, sent_lets = find_constraints_func(self.prefix_sentences)
        self.sentence_letters = sent_lets
        self.constraints = consts
        ext, modal, cf, altogether = find_subsentences_of_kind(self.prefix_sentences, 'all')
        
        self.extensional_subsentences = ext
        self.counterfactual_subsentences = cf
        self.modal_subsentences = modal
        self.all_subsentences = altogether # in prefix form
        # initialize yet-undefined attributes
        self.model_status = Uninitalized("model_status")
        self.model = Uninitalized("model")
        self.model_runtime = Uninitalized("model_runtime")
        self.all_bits = Uninitalized("all_bits")
        self.poss_bits = Uninitalized("poss_bits")
        self.world_bits = Uninitalized("world_bits")
        self.main_world = Uninitalized("eval_world")
        self.atomic_props_dict = Uninitalized("atomic_props_dict")
        self.extensional_propositions = Uninitalized("extensional_propositions")
        self.modal_propositions = Uninitalized("modal_propositions")
        self.counterfactual_propositions = Uninitalized("counterfactual_propositions")
        self.all_propositions = Uninitalized("all_propositions")
        self.premise_propositions = Uninitalized("premise_propositions")
        self.conclusion_propositions = Uninitalized("premise_propositions")

    def solve(self):
        """solves the model, returns None
        self.model is the ModelRef object resulting from solving the model
        self.model_runtime is the runtime of the model as a float
        self.all_bits is a list of all bits (each of sort BitVecVal)
        self.poss_bits is a list of all possible bits
        self.world_bits is a lsit of all world bits
        self.main_world is the eval world (as a BitVecVal)
        self.atomic_props_dict is a dictionary with keys AtomSorts and keys (V,F)
        """
        model_start = time.time()  # start benchmark timer
        solved_model_status, solved_model = solve_constraints(self.constraints)
        model_end = time.time()
        model_total = round(model_end - model_start, 4)
        self.model_status = solved_model_status
        self.model = solved_model
        self.model_runtime = model_total
        if self.model_status:
            self.all_bits = find_all_bits(self.N)
            self.poss_bits = find_poss_bits(self.model, self.all_bits, self.possible)
            self.world_bits = find_world_bits(self.poss_bits)
            self.main_world = self.model[self.w]
            self.atomic_props_dict = atomic_propositions_dict_maker(self)
            # TODO: one attribute for all propositions (check)
            self.extensional_propositions = [Proposition(ext_subsent, self, self.main_world)
                                            for ext_subsent in self.extensional_subsentences]
            self.counterfactual_propositions = [Proposition(cf_subsent, self, self.main_world)
                                            for cf_subsent in self.counterfactual_subsentences]
            self.modal_propositions = [Proposition(modal_subsent, self, self.main_world)
                                        for modal_subsent in self.modal_subsentences]
            self.all_propositions = (self.extensional_propositions +
                                     self.counterfactual_propositions + self.modal_propositions)
            self.premise_propositions = self.find_propositions(self.prefix_premises, prefix_search=True)
            self.conclusion_propositions = self.find_propositions(self.prefix_conclusions, prefix_search=True)
            # TODO: just missing the which-sentences-true-in-which-worlds

=======

>>>>>>> b3abc0f1
    def find_alt_bits(self, verifier_bits, evaulation_world=None):
        """
        Finds the alternative bits given verifier bits of an extensional proposition,
        possible states, worlds, and the evaluation world.
        Used in evaluate_cf_expression() and rec_print().
        """
        if evaulation_world is None:
            evaulation_world = self.main_world
        alt_bits = set()
        for ver in verifier_bits:
            comp_parts = find_compatible_parts(ver, self.poss_bits, evaulation_world)
            max_comp_ver_parts = find_max_comp_ver_parts(ver, comp_parts)
            for world in self.world_bits:
                if not bit_part(ver, world):
                    continue
                for max_ver in max_comp_ver_parts:
                    if bit_part(max_ver, world):
                        alt_bits.add(world)
                        break  # to return to the second for loop over world_bits
        return alt_bits

    # Useful to user now that can search an infix expression
    def find_proposition_object(self, expression, prefix_search=False):
        """given a sentence, finds the Proposition object in the model that corresponds
        to it. Can optionally search through only the extensional sentences
        Also defaults to searching an infix sentence, though internally it always searches
        prefix. 
        If search infix, make sure you put double backslashes always!!
        returns a Proposition object"""
        search_list = self.all_propositions
        if prefix_search:
            for prop_object in search_list:
                if prop_object["prefix expression"] == expression:
                    return prop_object
        else:
            for prop_object in search_list:
                if str(prop_object) == add_backslashes_to_infix(expression):
                    return prop_object
        raise ValueError(
            f"there is no proposition with expression {expression}")

    # Useful to user now that can search infix expressions
    def find_propositions(self, sentences, prefix_search=False):
        """finds all the Proposition objects in a ModelStructure
        that correspond to the prefix sentences in sentences.
        returns them as a list"""
        propositions = []
        for sent in sentences:
            propositions.append(self.find_proposition_object(sent, prefix_search=prefix_search))
        return propositions

    def print_states(self, print_impossible, output=sys.__stdout__):
        """print all fusions of atomic states in the model
        first print function in print.py"""
        N = self.N
        print("\nPossible states:", file=output)  # Print states
        for bit in self.all_bits:
            state = bitvec_to_substates(bit, N)
            bin_rep = (
                bit.sexpr()
                if N % 4 != 0
                else int_to_binary(int(bit.sexpr()[2:], 16), N)
            )
            if bit in self.world_bits:
                print(f"  {bin_rep} = {state} (world)", file=output)
                continue
            if bit in self.poss_bits:
                print(f"  {bin_rep} = {state}", file=output)
                continue
            if print_impossible:
                print(f"  {bin_rep} = {state} (impossible)", file=output)


    def print_evaluation(self, output=sys.__stdout__):
        """print the evaluation world and all sentences letters that true/false
        in that world"""
        # TODO: all this seems to do is print the sentences true/false in each world.
        # can this be simplified? might it make sense to store sentence letters true
        # at the designated world and the sentence letters false at the designated
        # world in the class? then those could be easily called here.
        N = self.N
        print(
            f"\nThe evaluation world is {bitvec_to_substates(self.main_world, N)}:",
            file=output,
        )
        true_in_eval = set()
        for sent in self.sentence_letters:
            # TODO: linter error: "Uninitalized" is not iterable  "__iter__" method does not return an object
            for bit in self.all_bits:
                # TODO: linter error: expected 0 positional arguments
                ver_bool = self.verify(bit, self.model[sent])
                part_bool = bit_part(bit, self.main_world)
                # TODO: linter error: invalid conditional operand band-aid fixed with bool
                if bool(self.model.evaluate(ver_bool) and part_bool):
                    true_in_eval.add(sent)
                    break  # exits the first for loop
        false_in_eval = {R for R in self.sentence_letters if not R in true_in_eval}
        if true_in_eval:
            true_eval_list = sorted([str(sent) for sent in true_in_eval])
            true_eval_string = ", ".join(true_eval_list)
            print(
                f"  {true_eval_string}  (True in {bitvec_to_substates(self.main_world, N)})",
                file=output,
            )
        if false_in_eval:
            false_eval_list = sorted([str(sent) for sent in false_in_eval])
            false_eval_string = ", ".join(false_eval_list)
            print(
                f"  {false_eval_string}  (False in {bitvec_to_substates(self.main_world, N)})",
                file=output,
            )
        print(file=output)

    def print_constraints(self, consts, output=sys.__stdout__):
        """prints constraints in an numbered list"""
        if self.model_status:
            print("Satisfiable constraints:\n", file=output)
        else:
            print("Unsatisfiable core constraints:\n", file=output)
        for index, con in enumerate(consts, start=1):
            print(f"{index}. {con}\n", file=output)
            # print(f"Constraints time: {time}\n")

    def rec_print(self, prop_obj, world_bit, print_impossible, output, indent=0):
        """recursive print function (previously print_sort)
        returns None"""
        N = self.N
        prop_obj.print_verifiers_and_falsifiers(world_bit, print_impossible, indent, output)
        if str(prop_obj) in [str(atom) for atom in self.sentence_letters]:
            return
        prefix_expr = prop_obj["prefix expression"]
        op = prefix_expr[0]
        first_subprop = self.find_proposition_object(prefix_expr[1], prefix_search=True)
        indent += 1 # begin subcases, so indent
        if "neg" in op:
            self.rec_print(first_subprop, world_bit, print_impossible, output, indent)
            return
        if 'Diamond' in op or 'Box' in op:
            for u in self.world_bits:
                self.rec_print(first_subprop, u, print_impossible, output, indent)
            return
        left_subprop = first_subprop
        right_subprop = self.find_proposition_object(prefix_expr[2], prefix_search=True)
        if "boxright" in op:
            # assert (
            #     left_subprop in self.extensional_propositions
            # ), f"{prop_obj} is not a valid cf because antecedent {left_subprop} is not extensional"
            left_subprop_vers = left_subprop['verifiers']
            phi_alt_worlds_to_world_bit = self.find_alt_bits(left_subprop_vers, world_bit)
            alt_worlds_as_strings = {bitvec_to_substates(u,N) for u in phi_alt_worlds_to_world_bit}
            self.rec_print(left_subprop, world_bit, print_impossible, output, indent)
            print(
                f'{"  " * indent}'
                f'{left_subprop}-alternatives to {bitvec_to_substates(world_bit, N)} = '
                f'{pretty_set_print(alt_worlds_as_strings)}',
                file=output
            )
            indent += 1
            for u in phi_alt_worlds_to_world_bit:
                self.rec_print(right_subprop, u, print_impossible, output, indent)
            return
        self.rec_print(left_subprop, world_bit, print_impossible, output, indent)
        self.rec_print(right_subprop, world_bit, print_impossible, output, indent)

    def print_inputs_recursively(self, print_impossible, output):
        """does rec_print for every proposition in the input propositions
        returns None"""
        initial_eval_world = self.main_world
        start_con_num = len(self.infix_premises) + 1
        if self.premise_propositions:
            if len(self.infix_premises) < 2:
                print("Interpreted premise:\n")
            else:
                print("Interpreted premises:\n")
            for index, input_prop in enumerate(self.premise_propositions, start=1):
                print(f"{index}.", end="", file=output)
                self.rec_print(input_prop, initial_eval_world, print_impossible, output, 1)
                print(file=output)
        if self.conclusion_propositions:
            if len(self.infix_conclusions) < 2:
                print("Interpreted conclusion:\n")
            else:
                print("Interpreted conclusions:\n")
            for index, input_prop in enumerate(self.conclusion_propositions, start=start_con_num):
                print(f"{index}.", end="", file=output)
                self.rec_print(input_prop, initial_eval_world, print_impossible, output, 1)
                print(file=output)

    def print_enumerate(self, output):
        """prints the premises and conclusions with numbers"""
        start_con_num = len(self.infix_premises) + 1
        if self.infix_premises:
            if len(self.infix_premises) < 2:
                print("Premise:")
            else:
                print("Premises:")
            for index, sent in enumerate(self.infix_premises, start=1):
                print(f"{index}. {sent}", file=output)
        if self.infix_conclusions:
            if len(self.infix_conclusions) < 2:
                print("\nConclusion:")
            else:
                print("\nConclusions:")
            for index, sent in enumerate(self.infix_conclusions, start=start_con_num):
                print(f"{index}. {sent}", file=output)

    def print_all(self, print_impossible, output):
        """prints states, sentence letters evaluated at the designated world and
        recursively prints each sentence and its parts"""
        print(f"There is a {self.N}-model of:\n", file=output)
        self.print_enumerate(output)
        self.print_states(print_impossible, output)
        self.print_evaluation(output)
        self.print_inputs_recursively(print_impossible, output)

    def build_test_file(self, output):
        """generates a test file from input to be saved"""
        inputs_data = {
            "N": self.N,
            "premises": self.infix_premises,
            "conclusions": self.infix_conclusions,
            "runtime": self.model_runtime,
        }
        inputs_content = inputs_template.substitute(inputs_data)
        print(inputs_content, file=output)

    # TODO: how can print_to and save_to be cleaned up and made less redundant?
    def print_to(self, print_cons_bool, print_unsat_core_bool, print_impossible, output=sys.__stdout__):
        """append all elements of the model to the file provided"""
        N = self.N
        if self.model_status:
            self.print_all(print_impossible, output)
            if print_cons_bool:
                # print("Satisfiable constraints:\n", file=output)
                self.print_constraints(self.constraints, output)
        else:
            print(f"\nThere are no {N}-models of:\n", file=output)
            self.print_enumerate(output)
            print(file=output)
            if print_unsat_core_bool:
                # print("Unsatisfiable core constraints:\n", file=output)
                self.print_constraints(self.model, output)
        print(f"Run time: {self.model_runtime} seconds\n", file=output)

    def save_to(self, doc_name, parent_file, cons_include, print_impossible, output):
        """append all elements of the model to the file provided"""
        print(f'# TITLE: {doc_name}.py generated from {parent_file}\n"""', file=output)
        if self.model_status:
            self.print_all(print_impossible, output)
            self.build_test_file(output)
            if cons_include:
                print("# Satisfiable constraints", file=output)
                # TODO: print constraint objects, not constraint strings
                print(f"all_constraints = {self.constraints}", file=output)
        else:
            print(f"\nThere are no {self.N}-models of:\n", file=output)
            self.print_enumerate(output)
            # print("\n# Unsatisfiable core constraints", file=output)
            self.print_constraints(self.model, output)
            self.build_test_file(output)
            if cons_include:
                print("# Unsatisfiable constraints", file=output)
                print(f"all_constraints = {self.constraints}", file=output)


class Proposition:
    """class for propositions to store their verifiers, falsifiers, alt worlds, etc
    has two subclasses Extensional and Counterfactual—Counterfactual is a Proposition
    subclass to make stuff easier"""

    def __init__(self, prefix_expr, model_structure, eval_world):
        """prefix_expr is a prefix expression. model is a ModelStructure"""
        self.prop_dict = {}
        self.prop_dict["prefix expression"] = prefix_expr
        self.parent_model_structure = model_structure
        (verifiers, falsifiers) = find_complex_proposition(model_structure, prefix_expr, eval_world)
        # for modals and CFS, if they're true then the verifiers are only the null state and
        # falsifiers are nothing; if they're false the opposite
        self.world_bits = model_structure.world_bits # NOTE: this isn't being called anywhere
        self.prop_dict["verifiers"] = verifiers
        self.prop_dict["falsifiers"] = falsifiers
        if is_modal(prefix_expr):
            arg = prefix_expr[1]
            arg_worlds, non_arg_worlds = find_complex_proposition(model_structure, arg, eval_world)
            self['arg worlds'] = arg_worlds
            self['non arg worlds'] = non_arg_worlds
        if is_counterfactual(prefix_expr):
            self.current_eval_world = eval_world
            true_worlds, false_worlds = true_and_false_worlds_for_cf(model_structure, prefix_expr)
            self['worlds cf true at'] = true_worlds
            self['worlds cf false at'] = false_worlds

    def __setitem__(self, key, value):
        self.prop_dict[key] = value

    def __getitem__(self, key):
        '''NOTE: If a user wants to access a modal or counterfactual Proposition's verifiers, 
        THEY SHOULD NOT. They should instead use the truth_value_at() method'''
        return self.prop_dict[key]

    def __str__(self):
        return infix(self["prefix expression"])

    def update_verifiers(self, new_world):
        if not is_counterfactual(self['prefix expression']):
            raise AttributeError(f'You can only update verifiers for CFs, and {self} is not a CF.')
        N = self.parent_model_structure.N
        if new_world == self.current_eval_world:
            return 
        if new_world in self['worlds cf true at']:
            self['verifiers'], self['falsifiers'] = {BitVecVal(0,N)}, set()
            return
        self['verifiers'], self['falsifiers'] = set(), {BitVecVal(0,N)}
        return

    def print_verifiers_and_falsifiers(self, current_world, print_impossible=False, indent=0, output=sys.__stdout__):
        """prints the possible verifiers and falsifier states for a sentence.
        inputs: the verifier states and falsifier states.
        Outputs: None, but prints the verifiers and falsifiers
        Used in rec_print()"""
        N = self.parent_model_structure.N
        truth_value = self.truth_value_at(current_world) # use in rec_print ensures current_world
                                                         # is in fact the current world, for CFs
        if self in self.parent_model_structure.counterfactual_propositions:
            self.update_verifiers(current_world)
        indent_num = indent
        possible = self.parent_model_structure.possible
        model = self.parent_model_structure.model
        ver_prints = '∅'
        ver_states = {
            bitvec_to_substates(bit, N)
            for bit in self["verifiers"]
            if model.evaluate(possible(bit))
            or print_impossible
        }
        if ver_states:
            ver_prints = pretty_set_print(ver_states)
        fal_prints = '∅'
        fal_states = {
            bitvec_to_substates(bit, N)
            for bit in self["falsifiers"]
            if model.evaluate(possible(bit))
            or print_impossible
        }
        if fal_states:
            fal_prints = pretty_set_print(fal_states)
        world_state = bitvec_to_substates(current_world, N)
        print(
            f"{'  ' * indent_num}|{self}| = < {ver_prints}, {fal_prints} >"
            f"  ({truth_value} in {world_state})",
            file=output,
        )

    def truth_value_at(self,eval_world):
        '''Given a world, returns the truth value of the Proposition at that world.
        Used in print_verifiers_and_falsifiers.'''
        prefix_expr = self['prefix expression']
        if is_counterfactual(prefix_expr):
            return True if eval_world in self['worlds cf true at'] else False
        if is_modal(prefix_expr):
            return True if self["verifiers"] else False
         # else case: extensional. Last to be computationally efficient (see def of is_extensional)
        for verifier in self["verifiers"]:
            if bit_part(verifier, eval_world):
                return True
        return False

<<<<<<< HEAD
# I think we can get rid of this function
def make_model_for(N):
    """
    input: N (int of number of atomic states you want in the model)
    returns a function that will solve the premises and conclusions"""

    def make_relations_and_solve(premises, conclusions):
        mod = ModelStructure(premises, conclusions, N)
        mod.solve()
        return mod

    return make_relations_and_solve
=======
def make_model_for(N, premises, conclusions):
    """
    input: N (int of number of atomic states you want in the model)
    returns a function that will solve the premises and conclusions"""
    backslash_premises = [add_backslashes_to_infix(prem) for prem in premises]
    backslash_conclusions = [add_backslashes_to_infix(concl) for concl in conclusions]
    model_setup = ModelSetup(N, backslash_premises, backslash_conclusions)
    solved_model_status, solved_model, model_total = model_setup.solve()
    if solved_model_status:
        result = ModelStructure(solved_model_status, model_setup, solved_model, model_total)
    # result = NoModel(model_setup, solved_model, model_total)
    result = ModelStructure(solved_model_status, model_setup, solved_model, model_total)
    return result
>>>>>>> b3abc0f1
<|MERGE_RESOLUTION|>--- conflicted
+++ resolved
@@ -82,58 +82,6 @@
 # use_constraints_bool = False
 
 
-<<<<<<< HEAD
-class Uninitalized:
-    """class for uninitalized attributes"""
-
-    def __init__(self, name):
-        self.name = name
-
-    def __iter__(self):
-        raise AttributeError(
-            f"cannot iterate through {self.name} because it isnt initialized")
-    
-    def __getitem__(self):
-        raise AttributeError(
-            f"cannot get an item from {self.name} because it isnt initialized")
-
-    def __str__(self):
-        return f"{self.name} (uninitialized)"
-
-# class UnsolvedModel:
-#     """class which includes all elements provided by the user as well as those
-#     needed to find a model if there is one"""
-
-#     def __init__(self, infix_premises, infix_conclusions, N,):
-#         self.infix_premises = [add_backslashes_to_infix(prem) for prem in infix_premises]
-#         self.infix_conclusions = [add_backslashes_to_infix(concl) for concl in infix_conclusions]
-#         self.N = N
-#         self.possible = Function("possible", BitVecSort(N), BoolSort())
-#         self.verify = Function("verify", BitVecSort(N), AtomSort, BoolSort())
-#         self.falsify = Function("falsify", BitVecSort(N), AtomSort, BoolSort())
-#         self.assign = Function("assign", BitVecSort(N), AtomSort, BitVecSort(N))
-#         self.w = BitVec("w", N) # what will be the main world
-#         self.prefix_premises = [prefix(prem) for prem in self.infix_premises]
-#         # M: I think below is a problem
-#         self.prefix_conclusions = [prefix(con) for con in self.infix_conclusions]
-#         self.prefix_sentences = prefix_combine(self.prefix_premises, self.prefix_conclusions)
-#         find_constraints_func = make_constraints(
-#             self.verify,
-#             self.falsify,
-#             self.possible,
-#             self.assign,
-#             self.N,
-#             self.w
-#         )
-#         consts, sent_lets = find_constraints_func(self.prefix_sentences)
-#         self.sentence_letters = sent_lets
-#         self.constraints = consts
-#         ext, modal, cf, altogether = find_subsentences_of_kind(self.prefix_sentences, 'all')
-#         self.extensional_subsentences = ext
-#         self.counterfactual_subsentences = cf
-#         self.modal_subsentences = modal
-#         self.all_subsentences = altogether # in prefix form
-=======
 # class Uninitalized:
 #     """class for uninitalized attributes"""
 #
@@ -184,7 +132,6 @@
         self.counterfactual_subsentences = cf
         self.modal_subsentences = modal
         self.all_subsentences = altogether # in prefix form
->>>>>>> b3abc0f1
 
     # def constraints_func(self):
     #     """returns constraints_func"""
@@ -216,26 +163,6 @@
     self.constraints is a list (?) of constraints
     everything else is initialized as None"""
 
-<<<<<<< HEAD
-    def __init__(self, infix_premises, infix_conclusions, N):
-        self.N = N
-        self.possible = Function("possible", BitVecSort(N), BoolSort())
-        self.verify = Function("verify", BitVecSort(N), AtomSort, BoolSort())
-        self.falsify = Function("falsify", BitVecSort(N), AtomSort, BoolSort())
-        self.assign = Function("assign", BitVecSort(N), AtomSort, BitVecSort(N))
-        self.w = BitVec("w", N) # what will be the main world
-
-        self.infix_premises = [add_backslashes_to_infix(prem) for prem in infix_premises]
-        # print(infix_premises)
-        self.infix_conclusions = [add_backslashes_to_infix(concl) for concl in infix_conclusions]
-        # print(infix_conclusions)
-        self.infix_sentences = infix_combine(infix_premises, infix_conclusions)
-        self.prefix_premises = [prefix(prem) for prem in infix_premises]
-        self.prefix_conclusions = [prefix(con) for con in infix_conclusions] # I think this is a problem
-        # Say A is in the premises and A is in the conclusions. Two different A objects will exist
-        # in the model
-        # will check by seeing what is in the z3 model object
-=======
     def __init__(self, model_status, model_setup, solved_model, model_total):
         self.model_status = model_status
         self.infix_premises = model_setup.infix_premises
@@ -252,7 +179,6 @@
         self.prefix_premises = [prefix(prem) for prem in self.infix_premises]
         # M: I think below is a problem
         self.prefix_conclusions = [prefix(con) for con in self.infix_conclusions]
->>>>>>> b3abc0f1
         self.prefix_sentences = prefix_combine(self.prefix_premises, self.prefix_conclusions)
         self.all_bits = find_all_bits(self.N)
         self.poss_bits = find_poss_bits(solved_model, self.all_bits, model_setup.possible)
@@ -271,72 +197,7 @@
         self.premise_propositions = self.find_propositions(self.prefix_premises, prefix=True)
         self.conclusion_propositions = self.find_propositions(self.prefix_conclusions, prefix=True)
 
-<<<<<<< HEAD
-        find_constraints_func = make_constraints(self.verify, self.falsify, self.possible, self.assign, N, self.w)
-        consts, sent_lets = find_constraints_func(self.prefix_sentences)
-        self.sentence_letters = sent_lets
-        self.constraints = consts
-        ext, modal, cf, altogether = find_subsentences_of_kind(self.prefix_sentences, 'all')
-        
-        self.extensional_subsentences = ext
-        self.counterfactual_subsentences = cf
-        self.modal_subsentences = modal
-        self.all_subsentences = altogether # in prefix form
-        # initialize yet-undefined attributes
-        self.model_status = Uninitalized("model_status")
-        self.model = Uninitalized("model")
-        self.model_runtime = Uninitalized("model_runtime")
-        self.all_bits = Uninitalized("all_bits")
-        self.poss_bits = Uninitalized("poss_bits")
-        self.world_bits = Uninitalized("world_bits")
-        self.main_world = Uninitalized("eval_world")
-        self.atomic_props_dict = Uninitalized("atomic_props_dict")
-        self.extensional_propositions = Uninitalized("extensional_propositions")
-        self.modal_propositions = Uninitalized("modal_propositions")
-        self.counterfactual_propositions = Uninitalized("counterfactual_propositions")
-        self.all_propositions = Uninitalized("all_propositions")
-        self.premise_propositions = Uninitalized("premise_propositions")
-        self.conclusion_propositions = Uninitalized("premise_propositions")
-
-    def solve(self):
-        """solves the model, returns None
-        self.model is the ModelRef object resulting from solving the model
-        self.model_runtime is the runtime of the model as a float
-        self.all_bits is a list of all bits (each of sort BitVecVal)
-        self.poss_bits is a list of all possible bits
-        self.world_bits is a lsit of all world bits
-        self.main_world is the eval world (as a BitVecVal)
-        self.atomic_props_dict is a dictionary with keys AtomSorts and keys (V,F)
-        """
-        model_start = time.time()  # start benchmark timer
-        solved_model_status, solved_model = solve_constraints(self.constraints)
-        model_end = time.time()
-        model_total = round(model_end - model_start, 4)
-        self.model_status = solved_model_status
-        self.model = solved_model
-        self.model_runtime = model_total
-        if self.model_status:
-            self.all_bits = find_all_bits(self.N)
-            self.poss_bits = find_poss_bits(self.model, self.all_bits, self.possible)
-            self.world_bits = find_world_bits(self.poss_bits)
-            self.main_world = self.model[self.w]
-            self.atomic_props_dict = atomic_propositions_dict_maker(self)
-            # TODO: one attribute for all propositions (check)
-            self.extensional_propositions = [Proposition(ext_subsent, self, self.main_world)
-                                            for ext_subsent in self.extensional_subsentences]
-            self.counterfactual_propositions = [Proposition(cf_subsent, self, self.main_world)
-                                            for cf_subsent in self.counterfactual_subsentences]
-            self.modal_propositions = [Proposition(modal_subsent, self, self.main_world)
-                                        for modal_subsent in self.modal_subsentences]
-            self.all_propositions = (self.extensional_propositions +
-                                     self.counterfactual_propositions + self.modal_propositions)
-            self.premise_propositions = self.find_propositions(self.prefix_premises, prefix_search=True)
-            self.conclusion_propositions = self.find_propositions(self.prefix_conclusions, prefix_search=True)
-            # TODO: just missing the which-sentences-true-in-which-worlds
-
-=======
-
->>>>>>> b3abc0f1
+
     def find_alt_bits(self, verifier_bits, evaulation_world=None):
         """
         Finds the alternative bits given verifier bits of an extensional proposition,
@@ -704,20 +565,6 @@
                 return True
         return False
 
-<<<<<<< HEAD
-# I think we can get rid of this function
-def make_model_for(N):
-    """
-    input: N (int of number of atomic states you want in the model)
-    returns a function that will solve the premises and conclusions"""
-
-    def make_relations_and_solve(premises, conclusions):
-        mod = ModelStructure(premises, conclusions, N)
-        mod.solve()
-        return mod
-
-    return make_relations_and_solve
-=======
 def make_model_for(N, premises, conclusions):
     """
     input: N (int of number of atomic states you want in the model)
@@ -730,5 +577,4 @@
         result = ModelStructure(solved_model_status, model_setup, solved_model, model_total)
     # result = NoModel(model_setup, solved_model, model_total)
     result = ModelStructure(solved_model_status, model_setup, solved_model, model_total)
-    return result
->>>>>>> b3abc0f1
+    return result