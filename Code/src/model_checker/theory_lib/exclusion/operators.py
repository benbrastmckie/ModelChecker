"""
Operators that work with witness predicates.

This module implements logical operators that can query witness predicates
from the model to determine verifiers. The key innovation is that exclusion
verification can be computed by checking the three conditions using the
witness predicates stored in the model.
"""

import z3
from model_checker.syntactic import Operator, OperatorCollection
from model_checker.utils import ForAll, Exists
from typing import List, Set, Optional
from .witness_model import WitnessAwareModel


<<<<<<< HEAD
class ExclusionOperator(syntactic.Operator):
    """doc string place holder"""

    name = "\\exclude"
    arity = 1

    def true_at(self, arg, eval_point):
        """doc string place holder"""
        x = z3.BitVec(f"ver \\exclude {arg}", self.semantics.N) # think this has to be a unique name
        return Exists(
            x,
            z3.And(
                self.extended_verify(x, arg, eval_point),
                self.semantics.is_part_of(x, eval_point)
            )
        )

    def extended_verify(self, state, argument, eval_point):
        """Defines the extended verification conditions for the exclusion operator.
        
        This function implements the formal semantics of exclusion by defining when a state
        is an extended verifier of an exclusion formula. A state is an extended verifier if:
        
        1. For every extended verifier v of the argument, there exists a part s of v that is 
           excluded by h(v), where h is a function mapping verifiers to states
        2. For all extended verifiers x of the argument, h(x) is a part of the given state
        3. The given state is minimal with respect to condition 2
        
        Args:
            state: A bitvector representing the state to check
            argument: The argument of the exclusion operator
            eval_point: The evaluation point in the model
            
        Returns:
            A Z3 formula that is true iff the state is an extended verifier of the exclusion
            formula at the given evaluation point
        """

        # Abbreviations
        semantics = self.semantics
        N = semantics.N
        extended_verify = semantics.extended_verify
        excludes = semantics.excludes
        is_part_of = semantics.is_part_of

        # NOTE: that Z3 can introduce arbitrary functions demonstrates its expressive power
        h = z3.Function(
            f"h_{state, argument}",   # function name
            z3.BitVecSort(N),           # bitvector argument type
            z3.BitVecSort(N)            # bitvector return type
        )

        x, y, z, u, v = z3.BitVecs("x y z u v", N)
        return z3.And(
            ForAll( # 1. for every extended_verifiers x of the argument, there 
                x,  #    is some part y of x where h(x) excludes y                                    
                z3.Implies(
                    extended_verify(x, argument, eval_point), # member of argument's set of verifiers
                    Exists(
                        y,
                        z3.And(
                            is_part_of(y, x),
                            excludes(h(x), y)
                        )
                    )
                )
            ),
            ForAll( # 2. h(z) is a part of the state for all extended_verifiers z of the argument
                z,
                z3.Implies(
                    extended_verify(z, argument, eval_point),
                    is_part_of(h(z), state),
                )
            ),
            ForAll( # 3. the state is the smallest state to satisfy condition 2
                u,
                z3.Implies(
                    ForAll(
                        v,
                        z3.Implies(
                            extended_verify(v, argument, eval_point),
                            is_part_of(h(v), u) # shouldn't it be u?
                        )
                    ),
                    is_part_of(state, u)
                )
            )
        )

    def find_verifiers(self, argument, eval_point):
        """Returns the set of precluders for the argument's proposition."""
        return argument.proposition.precluders

    def print_method(self, sentence_obj, eval_point, indent_num, use_colors):
        """Prints the proposition for sentence_obj, increases the indentation
        by 1, and prints the argument."""
        self.general_print(sentence_obj, eval_point, indent_num, use_colors)

=======
class UniNegationOperator(Operator):
    """
    UniNegation operator that queries witness predicates from the model.
    """
    
    name = "\\exclude"
    arity = 1
    
    def true_at(self, arg, eval_point):
        """UniNegation is true when there's a verifier in the evaluation world."""
        x = z3.BitVec(f"ver_{self.semantics.counter}", self.semantics.N)
        self.semantics.counter += 1
        
        return Exists(
            [x],
            z3.And(
                self.extended_verify(x, arg, eval_point),
                self.semantics.is_part_of(x, eval_point["world"])
            )
        )
        
    def compute_verifiers(self, argument, model, eval_point):
        """
        Compute verifiers by querying witness predicates.
        """
        if not isinstance(model, WitnessAwareModel):
            # Fallback for compatibility
            return []
            
        # Get verifiers of the argument
        arg_verifiers = self.semantics.extended_compute_verifiers(
            argument, model, eval_point
        )
        
        # Get formula string for witness lookup
        formula_str = f"\\exclude({self.semantics._formula_to_string(argument)})"
        
        verifiers = []
        for state in range(2**self.semantics.N):
            if self._verifies_uninegation_with_predicates(
                state, formula_str, arg_verifiers, model
            ):
                verifiers.append(state)
                
        return verifiers
        
    def _verifies_uninegation_with_predicates(self, state: int, formula_str: str,
                                          arg_verifiers: List[int],
                                          model: WitnessAwareModel) -> bool:
        """
        Check if state verifies uninegation using witness predicates.
        """
        # Check if model has witness predicates for this formula
        if not model.has_witness_for(formula_str):
            return False
            
        # Verify three conditions using witness predicates
        # Condition 1 & 2: For each verifier, check h and y values
        for v in arg_verifiers:
            h_v = model.get_h_witness(formula_str, v)
            y_v = model.get_y_witness(formula_str, v)
            
            if h_v is None or y_v is None:
                return False
                
            # Check condition 1: y_v ⊑ v and h_v excludes y_v
            if not self._eval_is_part_of(y_v, v, model):
                return False
            if not self._eval_excludes(h_v, y_v, model):
                return False
                
            # Check condition 2: h_v ⊑ state
            if not self._eval_is_part_of(h_v, state, model):
                return False
                
        # Check condition 3: minimality
        if not self._check_minimality(state, formula_str, arg_verifiers, model):
            return False
            
        return True
        
    def _check_minimality(self, state: int, formula_str: str,
                         arg_verifiers: List[int],
                         model: WitnessAwareModel) -> bool:
        """
        Check minimality condition using witness predicates.
        """
        # For each proper part z of state
        for z in range(2**self.semantics.N):
            if z == state:
                continue
                
            if not self._eval_is_part_of(z, state, model):
                continue
                
            # Check if all h values fit in z
            all_h_fit_in_z = True
            for v in arg_verifiers:
                h_v = model.get_h_witness(formula_str, v)
                if h_v is not None:
                    if not self._eval_is_part_of(h_v, z, model):
                        all_h_fit_in_z = False
                        break
                        
            if all_h_fit_in_z:
                # z should not satisfy condition 1
                z_satisfies_cond1 = True
                for v in arg_verifiers:
                    h_v = model.get_h_witness(formula_str, v)
                    y_v = model.get_y_witness(formula_str, v)
                    
                    if h_v is None or y_v is None:
                        z_satisfies_cond1 = False
                        break
                        
                    if not (self._eval_is_part_of(y_v, v, model) and
                           self._eval_excludes(h_v, y_v, model)):
                        z_satisfies_cond1 = False
                        break
                        
                if z_satisfies_cond1:
                    # Minimality violated
                    return False
                    
        return True
        
    def _eval_is_part_of(self, x: int, y: int, model: WitnessAwareModel) -> bool:
        """Evaluate is_part_of relation using the model."""
        x_bv = z3.BitVecVal(x, self.semantics.N)
        y_bv = z3.BitVecVal(y, self.semantics.N)
        result = model.eval(self.semantics.is_part_of(x_bv, y_bv))
        return z3.is_true(result)
        
    def _eval_excludes(self, x: int, y: int, model: WitnessAwareModel) -> bool:
        """Evaluate excludes relation using the model."""
        x_bv = z3.BitVecVal(x, self.semantics.N)
        y_bv = z3.BitVecVal(y, self.semantics.N)
        result = model.eval(self.semantics.excludes(x_bv, y_bv))
        return z3.is_true(result)
        
    def eval_fusion(self, x: int, y: int, model) -> Optional[int]:
        """Evaluate fusion operation using the model."""
        x_bv = z3.BitVecVal(x, self.semantics.N)
        y_bv = z3.BitVecVal(y, self.semantics.N)
        result = model.eval(self.semantics.fusion(x_bv, y_bv))
        if z3.is_bv_value(result):
            return result.as_long()
        return None
        
    def extended_verify(self, state, argument, eval_point):
        """
        Implement three-condition uninegation semantics with witness predicates.
        
        This implements the full uninegation semantics directly in the operator,
        making it modular and self-contained while using witness predicates
        for the existential quantification.
        """
        # Abbreviations
        sem = self.semantics
        N = sem.N
        extended_verify = sem.extended_verify
        excludes = sem.excludes
        is_part_of = sem.is_part_of
        
        # Get formula string for witness lookup
        # Handle different argument types
        if hasattr(argument, 'sentence_letter') and argument.sentence_letter is not None:
            # Z3 expression - extract the name
            if hasattr(argument.sentence_letter, 'decl') and hasattr(argument.sentence_letter.decl(), 'name'):
                arg_str = argument.sentence_letter.decl().name()
            else:
                arg_str = str(argument.sentence_letter)
        elif hasattr(argument, 'name'):
            arg_str = argument.name
        elif hasattr(argument, 'proposition'):
            arg_str = argument.proposition
        else:
            arg_str = str(argument)
            
        formula_str = f"\\exclude({arg_str})"
        
        # Ensure witness predicates are registered for this formula
        if f"{formula_str}_h" not in sem.witness_registry.predicates:
            sem.witness_registry.register_witness_predicates(formula_str)
            
        # Get witness predicates for this formula
        h_pred = sem.witness_registry.predicates.get(f"{formula_str}_h")
        y_pred = sem.witness_registry.predicates.get(f"{formula_str}_y")
        
        
        # If witness predicates aren't available, fall back to Skolem functions
        if h_pred is None or y_pred is None:
            # Create unique Skolem functions for this exclusion instance
            sem.counter += 1
            counter = sem.counter
            
            h_sk = z3.Function(f"h_sk_{counter}", z3.BitVecSort(N), z3.BitVecSort(N))
            y_sk = z3.Function(f"y_sk_{counter}", z3.BitVecSort(N), z3.BitVecSort(N))
            
            # Variables
            x = z3.BitVec(f"sk_x_{counter}", N)
            z = z3.BitVec(f"sk_z_{counter}", N)

            return z3.And(
                # Condition 1: For every verifier x of argument, 
                # y_sk(x) is part of x and h_sk(x) excludes y_sk(x)
                ForAll([x], z3.Implies(
                    extended_verify(x, argument, eval_point), 
                    z3.And(
                        is_part_of(y_sk(x), x), 
                        excludes(h_sk(x), y_sk(x))
                    )
                )),
                
                # Condition 2 (Upper Bound): For every verifier x of argument, 
                # h_sk(x) is part of state
                ForAll([x], z3.Implies(
                    extended_verify(x, argument, eval_point), 
                    is_part_of(h_sk(x), state)
                )),
                
                # Condition 3 (Least Upper Bound): state is the smallest state 
                # satisfying the UB condition
                ForAll([z], z3.Implies(
                    ForAll([x], z3.Implies(
                        extended_verify(x, argument, eval_point), 
                        is_part_of(h_sk(x), z)
                    )), 
                    is_part_of(state, z)
                ))
            )
        
        # Use witness predicates for the three-condition semantics
        x = z3.BitVec(f"wp_x_{sem.counter}", N)
        z = z3.BitVec(f"wp_z_{sem.counter}", N)
        sem.counter += 1

        return z3.And(
            # Condition 1: For every verifier x of argument, 
            # y_pred(x) is part of x and h_pred(x) excludes y_pred(x)
            ForAll([x], z3.Implies(
                extended_verify(x, argument, eval_point), 
                z3.And(
                    is_part_of(y_pred(x), x), 
                    excludes(h_pred(x), y_pred(x))
                )
            )),
            
            # Condition 2 (Upper Bound): For every verifier x of argument, 
            # h_pred(x) is part of state
            ForAll([x], z3.Implies(
                extended_verify(x, argument, eval_point), 
                is_part_of(h_pred(x), state)
            )),
            
            # Condition 3 (Least Upper Bound): state is the smallest state 
            # satisfying the UB condition
            ForAll([z], z3.Implies(
                ForAll([x], z3.Implies(
                    extended_verify(x, argument, eval_point), 
                    is_part_of(h_pred(x), z)
                )), 
                is_part_of(state, z)
            ))
        )
        
    def print_method(self, sentence_obj, eval_point, indent_num, use_colors):
        """Print uninegation."""
        self.general_print(sentence_obj, eval_point, indent_num, use_colors)
>>>>>>> 6c95d3e7


class UniConjunctionOperator(Operator):
    """Conjunction operator for witness semantics."""
    
    name = "\\uniwedge"
    arity = 2
    
    def true_at(self, leftarg, rightarg, eval_point):
        """Conjunction is true when both arguments are true."""
        sem = self.semantics
        return z3.And(
            sem.true_at(leftarg, eval_point),
            sem.true_at(rightarg, eval_point)
        )
<<<<<<< HEAD

    def extended_verify(self, state, leftarg, rightarg, eval_point):
        x = z3.BitVec("ex_ver_x", self.semantics.N)
        y = z3.BitVec("ex_ver_y", self.semantics.N)
=======
        
    def compute_verifiers(self, arg1, arg2, model, eval_point):
        """Standard conjunction semantics using product of verifier sets."""
        # Get verifiers for each argument by using the semantics' verifier computation
        ver1 = self.semantics.extended_compute_verifiers(arg1, model, eval_point)
        ver2 = self.semantics.extended_compute_verifiers(arg2, model, eval_point)
        
        # Use product method to compute all fusions
        return self.semantics.product(set(ver1), set(ver2))
        
    def extended_verify(self, state, arg1, arg2, eval_point):
        """Standard conjunction constraint."""
        x1 = z3.BitVec(f'conj_x1_{self.semantics.counter}', self.semantics.N)
        x2 = z3.BitVec(f'conj_x2_{self.semantics.counter}', self.semantics.N)
        self.semantics.counter += 1
        
        # Use the same structure as the main exclusion theory
        from model_checker.utils import Exists
>>>>>>> 6c95d3e7
        return Exists(
            [x1, x2],
            z3.And(
                self.semantics.fusion(x1, x2) == state,
                self.semantics.extended_verify(x1, arg1, eval_point),
                self.semantics.extended_verify(x2, arg2, eval_point),
            )
        )
        
    def print_method(self, sentence_obj, eval_point, indent_num, use_colors):
        """Print conjunction."""
        self.general_print(sentence_obj, eval_point, indent_num, use_colors)


class UniDisjunctionOperator(Operator):
    """Disjunction operator for witness semantics."""
    
    name = "\\univee"
    arity = 2
    
    def true_at(self, leftarg, rightarg, eval_point):
        """Disjunction is true when at least one argument is true."""
        sem = self.semantics
        return z3.Or(
            sem.true_at(leftarg, eval_point), 
            sem.true_at(rightarg, eval_point)
        )
<<<<<<< HEAD

    def extended_verify(self, state, leftarg, rightarg, eval_point):
        return z3.Or(
            self.semantics.extended_verify(state, leftarg, eval_point),
            self.semantics.extended_verify(state, rightarg, eval_point),
            # same as bilateral except no And in def
=======
        
    def compute_verifiers(self, arg1, arg2, model, eval_point):
        """Standard disjunction semantics."""
        ver1 = self.semantics.extended_compute_verifiers(arg1, model, eval_point)
        ver2 = self.semantics.extended_compute_verifiers(arg2, model, eval_point)
        
        # Union of verifiers
        return list(set(ver1 + ver2))
        
    def extended_verify(self, state, arg1, arg2, eval_point):
        """Standard disjunction constraint."""
        return z3.Or(
            self.semantics.extended_verify(state, arg1, eval_point),
            self.semantics.extended_verify(state, arg2, eval_point)
>>>>>>> 6c95d3e7
        )
        
    def print_method(self, sentence_obj, eval_point, indent_num, use_colors):
        """Print disjunction."""
        self.general_print(sentence_obj, eval_point, indent_num, use_colors)


class UniIdentityOperator(Operator):
    """Identity operator for witness semantics."""
    
    name = "\\uniequiv"
    arity = 2
    
    def true_at(self, leftarg, rightarg, eval_point):
        """Identity holds when arguments have same verifiers."""
        N = self.semantics.N
        sem = self.semantics
        x = z3.BitVec("t_id_x", N)
        return z3.And(
            ForAll([x],
                z3.Implies(
                    sem.extended_verify(x, leftarg, eval_point),
                    sem.extended_verify(x, rightarg, eval_point)
                )
            ),
            ForAll([x],
                z3.Implies(
                    sem.extended_verify(x, rightarg, eval_point),
                    sem.extended_verify(x, leftarg, eval_point)
                )
            )
        )
<<<<<<< HEAD

    def extended_verify(self, state, leftarg, rightarg, eval_point):
        return z3.And(
            state == self.semantics.null_state,
            self.true_at(leftarg, rightarg, eval_point)
        )

    def find_verifiers(self, left_sent_obj, right_sent_obj, eval_point):
        Y_V = left_sent_obj.proposition.find_proposition()
        Z_V = right_sent_obj.proposition.find_proposition()
        return {self.semantics.null_state} if Y_V == Z_V else set()
    
    def print_method(self, sentence_obj, eval_point, indent_num, use_colors):
        """Prints the proposition for sentence_obj, increases the indentation
        by 1, and prints both of the arguments."""
        self.general_print(sentence_obj, eval_point, indent_num, use_colors)


exclusion_operators = syntactic.OperatorCollection(
    UniAndOperator, UniOrOperator, ExclusionOperator, # extensional
    UniIdentityOperator, # constitutive
)
=======
        
    def compute_verifiers(self, arg1, arg2, model, eval_point):
        """Standard identity semantics - verifiers when both sides have same verifiers."""
        ver1 = self.semantics.extended_compute_verifiers(arg1, model, eval_point)
        ver2 = self.semantics.extended_compute_verifiers(arg2, model, eval_point)
        
        # Identity holds at all states when verifier sets are equal
        if set(ver1) == set(ver2):
            return list(range(2**self.semantics.N))
        else:
            return []
        
    def extended_verify(self, state, arg1, arg2, eval_point):
        """Standard identity constraint."""
        x = z3.BitVec('x_id', self.semantics.N)
        return z3.And(
            z3.ForAll([x],
                z3.Implies(
                    self.semantics.extended_verify(x, arg1, eval_point),
                    self.semantics.extended_verify(x, arg2, eval_point)
                )
            ),
            z3.ForAll([x],
                z3.Implies(
                    self.semantics.extended_verify(x, arg2, eval_point),
                    self.semantics.extended_verify(x, arg1, eval_point)
                )
            )
        )
        
    def print_method(self, sentence_obj, eval_point, indent_num, use_colors):
        """Print identity."""
        self.general_print(sentence_obj, eval_point, indent_num, use_colors)


def create_operators():
    """Create operator collection for witness uninegation semantics."""
    return OperatorCollection(
        UniNegationOperator,
        UniConjunctionOperator,
        UniDisjunctionOperator,
        UniIdentityOperator,
    )

# Export the operator collection
witness_operators = create_operators()
>>>>>>> 6c95d3e7
<|MERGE_RESOLUTION|>--- conflicted
+++ resolved
@@ -13,8 +13,6 @@
 from typing import List, Set, Optional
 from .witness_model import WitnessAwareModel
 
-
-<<<<<<< HEAD
 class ExclusionOperator(syntactic.Operator):
     """doc string place holder"""
 
@@ -113,7 +111,7 @@
         by 1, and prints the argument."""
         self.general_print(sentence_obj, eval_point, indent_num, use_colors)
 
-=======
+
 class UniNegationOperator(Operator):
     """
     UniNegation operator that queries witness predicates from the model.
@@ -383,7 +381,6 @@
     def print_method(self, sentence_obj, eval_point, indent_num, use_colors):
         """Print uninegation."""
         self.general_print(sentence_obj, eval_point, indent_num, use_colors)
->>>>>>> 6c95d3e7
 
 
 class UniConjunctionOperator(Operator):
@@ -399,12 +396,6 @@
             sem.true_at(leftarg, eval_point),
             sem.true_at(rightarg, eval_point)
         )
-<<<<<<< HEAD
-
-    def extended_verify(self, state, leftarg, rightarg, eval_point):
-        x = z3.BitVec("ex_ver_x", self.semantics.N)
-        y = z3.BitVec("ex_ver_y", self.semantics.N)
-=======
         
     def compute_verifiers(self, arg1, arg2, model, eval_point):
         """Standard conjunction semantics using product of verifier sets."""
@@ -423,7 +414,6 @@
         
         # Use the same structure as the main exclusion theory
         from model_checker.utils import Exists
->>>>>>> 6c95d3e7
         return Exists(
             [x1, x2],
             z3.And(
@@ -451,14 +441,6 @@
             sem.true_at(leftarg, eval_point), 
             sem.true_at(rightarg, eval_point)
         )
-<<<<<<< HEAD
-
-    def extended_verify(self, state, leftarg, rightarg, eval_point):
-        return z3.Or(
-            self.semantics.extended_verify(state, leftarg, eval_point),
-            self.semantics.extended_verify(state, rightarg, eval_point),
-            # same as bilateral except no And in def
-=======
         
     def compute_verifiers(self, arg1, arg2, model, eval_point):
         """Standard disjunction semantics."""
@@ -473,7 +455,6 @@
         return z3.Or(
             self.semantics.extended_verify(state, arg1, eval_point),
             self.semantics.extended_verify(state, arg2, eval_point)
->>>>>>> 6c95d3e7
         )
         
     def print_method(self, sentence_obj, eval_point, indent_num, use_colors):
@@ -506,30 +487,6 @@
                 )
             )
         )
-<<<<<<< HEAD
-
-    def extended_verify(self, state, leftarg, rightarg, eval_point):
-        return z3.And(
-            state == self.semantics.null_state,
-            self.true_at(leftarg, rightarg, eval_point)
-        )
-
-    def find_verifiers(self, left_sent_obj, right_sent_obj, eval_point):
-        Y_V = left_sent_obj.proposition.find_proposition()
-        Z_V = right_sent_obj.proposition.find_proposition()
-        return {self.semantics.null_state} if Y_V == Z_V else set()
-    
-    def print_method(self, sentence_obj, eval_point, indent_num, use_colors):
-        """Prints the proposition for sentence_obj, increases the indentation
-        by 1, and prints both of the arguments."""
-        self.general_print(sentence_obj, eval_point, indent_num, use_colors)
-
-
-exclusion_operators = syntactic.OperatorCollection(
-    UniAndOperator, UniOrOperator, ExclusionOperator, # extensional
-    UniIdentityOperator, # constitutive
-)
-=======
         
     def compute_verifiers(self, arg1, arg2, model, eval_point):
         """Standard identity semantics - verifiers when both sides have same verifiers."""
@@ -575,5 +532,4 @@
     )
 
 # Export the operator collection
-witness_operators = create_operators()
->>>>>>> 6c95d3e7
+witness_operators = create_operators()