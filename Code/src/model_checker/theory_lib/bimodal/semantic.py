--- conflicted
+++ resolved
@@ -214,27 +214,6 @@
         task_minimization = self.build_task_minimization_constraint()
 
         return [
-<<<<<<< HEAD
-            # Start with the simplest constraints that establish validity conditions
-            valid_main_world,       # The main world must be valid (simple constraint)
-            valid_main_time,        # The main time must be valid (simple constraint)
-            enumerated_worlds,      # World enumeration starts at 0 (simple constraint)
-            
-            # Structural constraints on the world organization
-            convex_ordering,        # Worlds form a convex ordering (medium complexity)
-            time_interval,          # Each world has a valid time interval (medium complexity)
-            
-            # Core semantic constraints
-            classical_truth,        # Each atom has a definite truth value (provides strong guidance to the solver)
-            
-            # Complex relational constraints
-            world_uniqueness,       # Every valid world is unique (helps prune the search space)
-            lawful_worlds,          # World states have task transitions (fundamental constraint)
-            skolem_abundance,       # All valid time-shifted worlds exist (most complex, put later)
-            
-            # task_restriction,     # MAYBE
-            # task_minimization,    # MAYBE
-=======
             valid_main_world,
             valid_main_time,
             classical_truth,
@@ -252,7 +231,6 @@
             # DEAD
             # world_interval,                   # Replaced by time_interval
             # systematic_world_relationship,    # New constraint explicitly defining world relationships
->>>>>>> e3e1e158
         ]
     
     def is_valid_time(self, given_time, offset=0):
