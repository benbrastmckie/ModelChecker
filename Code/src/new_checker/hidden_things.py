--- conflicted
+++ resolved
@@ -306,13 +306,9 @@
     # B: right now this is really a helper function for printing.
     # could move it to helpers, but I'm starting to think it would
     # be better to save the helpers module for functions that are
-<<<<<<< HEAD
     # called in multiple modules. 
-=======
-    # are needed in multiple modules and are sorta general. 
     # M: currently this is used for Proposition and for ModelStructure—we could just make a
     # section of this file that has helpers for this file
->>>>>>> 845279f2
     def infix(self, prefix_sent):
         """Takes a sentence in prefix notation (in any of the three kinds)
         and translates it to infix notation (a string)
