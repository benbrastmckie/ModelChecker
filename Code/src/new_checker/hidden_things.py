--- conflicted
+++ resolved
@@ -199,12 +199,8 @@
     
 class DerivedOperator(Operator):
 
-<<<<<<< HEAD
-    def derived_definition(self):
-=======
     @staticmethod
     def derived_definition():
->>>>>>> 52fbc943
         pass
 
     # derived_definition = None
@@ -248,14 +244,8 @@
     # in the subclass ConditionalOperator?
     # M: we could define it as None much as we do for .name and .arity in the Operator case
     # M: I have a new attempt at trying to get rid of the linter error; it's not implemented
-<<<<<<< HEAD
-    # M: as you've described above but I think it gets the job done (though might raise more
-    # M: linter errors?)
-    # B: that seems to work great!
-=======
     # as you've described above but I think it gets the job done (though might raise more
     # linter errors?)
->>>>>>> 52fbc943
     def get_derived_prefix_form(self, args):
         '''given a set of arguments, returns a prefix sentence that correctly
         puts them into the derived definition of the derived operator
