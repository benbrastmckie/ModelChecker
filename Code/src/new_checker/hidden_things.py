from z3 import (
    sat,
    Solver,
    z3,
)

import time

from hidden_helpers import (
    parse_expression,
    repeats_removed,
    sentence_letters_in_compound,
    subsentences_of,
)

from old_semantics_helpers import (
    all_sentence_letters,
    find_all_bits,
    bitvec_to_substates,
    int_to_binary,
)

import sys


class Proposition:
    """Defaults inherited by every proposition."""

    def __init__(self, prefix_sentence, model_structure):
        self.prefix_sentence = prefix_sentence
        self.model_structure = model_structure
        self.semantics = model_structure.model_setup.semantics
<<<<<<< HEAD
        # B: the below was needed to add instances to all_propositions dictionary
        self.name = str(self.prefix_sentence)

    # def __post_init__(self):
    #     try:
    #         hash(self)
    #     except:
    #         type(self).__hash__ = lambda self: Proposition.__hash__(self)
    #     # self.model_structure.all_propositions.add(self)
    #     self.model_structure.all_propositions[self.name] = self

    def __repr__(self):
        # B: for test printing
        # return f"{self.__class__.__name__}({self.prefix_sentence})"
        return str(self.prefix_sentence)
=======
        self.name = str(self.prefix_sentence) # change to infix

    def __post_init__(self):
        try:
            hash(self)
        except:
            type(self).__hash__ = lambda self: Proposition.__hash__(self)
        self.model_structure.all_propositions[self.name] = self

    def __repr__(self):
        return self.name
>>>>>>> 6a93c8fa

    def __hash__(self):
        # B: I tried to define a hash function that is consistent with __eq__
        # so that instances with the same verifiers, falsifiers, and prefix_sentence
        # have the same hash but can't access verifiers and falsifiers from here
        return hash(str(self.prefix_sentence))
        # return hash((str(self.prefix_sentence), tuple(self.verifiers, self.falsifiers)))
        # return 0


class Operator:
    """Defaults inherited by every operator."""

    name = None
    arity = None

    def __init__(self, semantics):
        self.semantics = semantics
        if self.name == None or self.arity == None:
            op_class = type(self).__name__
            raise NameError(
                f"Your operator class {op_class} is missing a name or an arity. "
                + f"Please add them as class properties of {op_class}."
            )

    def __str__(self):
        return str(self.name)  # B: I needed this to avoid linter errors
        # return self.name if self.name else "Unnamed Operator" # OLD
        # M: if we keep error raising in __init__, I think we can change this to just return self.name

    def __repr__(self):
        return str(self.name)  # B: I needed this to avoid linter errors
        # return self.name if self.name else "Unnamed Operator" # OLD
        # M: see comment on __str__

    def __eq__(self, other):
        if isinstance(other, Operator):
            return self.name == other.name and self.arity == other.arity
        return False


class OperatorCollection:
    """Stores the operators that will be passed to ModelSetup."""

    def __init__(self, *input):
        self.operator_classes_dict = {}
        if input:
            self.add_operator(input)

    def __iter__(self):
        yield from self.operator_classes_dict

    def items(self):
        yield from self.operator_classes_dict.items()

    def add_operator(self, input):
        """Input is either an operator class (of type 'type') or a list of operator classes."""
        if (
            isinstance(input, list)
            or isinstance(input, tuple)
            or isinstance(input, set)
        ):
            for operator_class in input:
                self.add_operator(operator_class)
        elif isinstance(input, type):
            self.operator_classes_dict[input.name] = input

    def __getitem__(self, value):
        return self.operator_classes_dict[value]


class ModelSetup:
    """Stores what is needed to find a Z3 model and passed to ModelStructure."""

    def __init__(
        self,
        semantics,
        operator_collection,
        infix_premises,
        infix_conclusions,
        proposition_class,
        max_time=1,
        contingent=False,
        non_null=True,
        disjoint=False,
    ):
        self.infix_premises = infix_premises
        self.infix_conclusions = infix_conclusions
        self.semantics = semantics
        self.operators = {
            op_name: op_class(semantics)
            for (op_name, op_class) in operator_collection.items()
        }
        self.proposition_class = proposition_class
        self.max_time = max_time
        self.contingent = contingent
        self.non_null = non_null
        self.disjoint = disjoint

        self.prefix_premises = [self.prefix(prem) for prem in infix_premises]
        self.prefix_conclusions = [self.prefix(con) for con in infix_conclusions]
        prefix_sentences = self.prefix_premises + self.prefix_conclusions
        self.all_subsentences = self.find_subsentences(prefix_sentences)
        self.all_sentence_letters = self.find_sentence_letters(prefix_sentences)

        self.frame_constraints = semantics.frame_constraints
        self.model_constraints = []
        for sl in self.all_sentence_letters:
            self.model_constraints.extend(
                proposition_class.proposition_constraints(self, sl, self)
            )
        self.premise_constraints = [
            semantics.premise_behavior(prem, semantics.main_world)
            for prem in self.prefix_premises
        ]
        self.conclusion_constraints = [
            semantics.conclusion_behavior(conc, semantics.main_world)
            for conc in self.prefix_conclusions
        ]
        self.all_constraints = (
            self.frame_constraints
            + self.model_constraints
            + self.premise_constraints
            + self.conclusion_constraints
        )

    def __str__(self):
        """useful for using model-checker in a python file"""
        return f"ModelSetup for premises {self.infix_premises} and conclusions {self.infix_conclusions}"

    def print_enumerate(self, output=sys.__stdout__):
        """prints the premises and conclusions with numbers"""
        infix_premises = self.infix_premises
        infix_conclusions = self.infix_conclusions
        start_con_num = len(infix_premises) + 1
        if self.infix_premises:
            if len(self.infix_premises) < 2:
                print("Premise:", file=output)
            else:
                print("Premises:", file=output)
            for index, sent in enumerate(self.infix_premises, start=1):
                print(f"{index}. {sent}", file=output)
        if infix_conclusions:
            if len(infix_conclusions) < 2:
                print("\nConclusion:", file=output)
            else:
                print("\nConclusions:", file=output)
            for index, sent in enumerate(infix_conclusions, start=start_con_num):
                print(f"{index}. {sent}", file=output)

    def find_sentence_letters(self, prefix_sentences):
        """Finds all the sentence letters in a list of input sentences, in prefix form.
        Returns as a list of AtomSorts with no repeats (sorted for consistency).
        used in find_all_constraints (feeds into find_prop_constraints) and StateSpace __init__.
        """
        sentence_letters = set()
        for prefix_input in prefix_sentences:
            sentence_letters.update(sentence_letters_in_compound(prefix_input))
        return list(sentence_letters)
        # TODO: need to make a dictionary to sort the list returned above

    def find_subsentences(self, prefix_sentences):
        """take a set of prefix sentences and returns a set of all subsentences"""
        all_subsentences = []
        for prefix_sent in prefix_sentences:
            all_prefix_subs = subsentences_of(prefix_sent)
            all_subsentences.extend(all_prefix_subs)
        return repeats_removed(all_subsentences)

    def prefix(self, infix_sentence):
        """For converting from infix to prefix notation without knowing which
        which operators the language includes."""
        tokens = infix_sentence.replace("(", " ( ").replace(")", " ) ").split()
        return parse_expression(tokens, self)


class ModelStructure:
    """Solves and stores the Z3 model for an instance of ModelSetup."""

    def __init__(self, model_setup):
        timeout, z3_model_status, z3_model, z3_model_runtime = self.solve(model_setup)
        self.model_setup = model_setup
        self.timeout = timeout
        self.z3_model = z3_model
        self.model_status = z3_model_status
        self.model_runtime = z3_model_runtime

        self.N = model_setup.semantics.N
        self.all_subsentences = model_setup.all_subsentences
        prefix_sentences = model_setup.prefix_premises + model_setup.prefix_conclusions
        self.sentence_letters = all_sentence_letters(prefix_sentences)

        self.all_bits = find_all_bits(self.N)
        if isinstance(z3_model, z3.ModelRef):  # Check if z3_model is a ModelRef
            self.poss_bits = [
                bit
                for bit in self.all_bits
                if bool(z3_model.evaluate(model_setup.semantics.possible(bit)))
            ]
            self.world_bits = [
                bit
                for bit in self.poss_bits
                if bool(z3_model.evaluate(model_setup.semantics.is_world(bit)))
            ]
            self.main_world = z3_model[model_setup.semantics.main_world]
        else:
            # B: not sure whether to raise error to kill process or print
            # raise ValueError(f"Unexpected z3_model type: {type(z3_model)}")
            print(f"Unexpected z3_model type: {type(z3_model)}")
            self.poss_bits = []
            self.world_bits = []
            self.main_world = None
<<<<<<< HEAD
        self.all_propositions = {}
=======
        self.all_propositions = {}  # TODO: should be a dictionary
>>>>>>> 6a93c8fa
        self.premise_propositions = [
            model_setup.proposition_class(prefix_sent, self)
            # B: what if there are repeats in prefix_premises?
            for prefix_sent in model_setup.prefix_premises
        ]
        self.conclusion_propositions = [
            model_setup.proposition_class(prefix_sent, self)
            # B: what if there are repeats in prefix_premises?
            for prefix_sent in model_setup.prefix_conclusions
        ]

    def solve(self, model_setup):
        solver = Solver()
        solver.add(model_setup.all_constraints)
        solver.set("timeout", int(model_setup.max_time * 1000))  # time in seconds
        try:
            model_start = time.time()  # start benchmark timer
            result = solver.check()
            model_end = time.time()  # end benchmark timer
            model_runtime = round(model_end - model_start, 4)
            if result == sat:
                return False, True, solver.model(), model_runtime
            if solver.reason_unknown() == "timeout":
                return True, False, None, model_runtime
            return False, False, solver.unsat_core(), model_runtime
        except RuntimeError as e:  # Handle unexpected exceptions
            print(f"An error occurred while running `solve_constraints()`: {e}")
            return True, False, None, None

    # B: I moved this from ModelSetup as it wasn't being used there
    def infix(self, prefix_sent):
        """Takes a sentence in prefix notation and translates it to infix notation"""
        if len(prefix_sent) == 1:
            return str(prefix_sent[0])
        op = prefix_sent[0]
        if len(prefix_sent) == 2:
            return f"{op} {self.infix(prefix_sent[1])}"
        left_expr = prefix_sent[1]
        right_expr = prefix_sent[2]
        return f"({self.infix(left_expr)} {op} {self.infix(right_expr)})"

    def print_evaluation(self, output=sys.__stdout__):
        """print the evaluation world and all sentences letters that true/false
        in that world"""
        N = self.model_setup.semantics.N
        sentence_letters = self.sentence_letters
        main_world = self.main_world
        print(
            f"\nThe evaluation world is: {bitvec_to_substates(main_world, N)}",
            file=output,
        )
        # true_in_eval = set()
        # for sent in sentence_letters:
        #     for bit in self.all_bits:
        #         ver_bool = self.model_setup.verify(bit, self.z3_model[sent])
        #         part_bool = bit_part(bit, main_world)
        #         if bool(self.z3_model.evaluate(ver_bool) and part_bool):
        #             true_in_eval.add(sent)
        #             break  # exits the first for loop
        # false_in_eval = {R for R in sentence_letters if not R in true_in_eval}
        # GREEN = '\033[32m'
        # RED = '\033[31m'
        # # YELLOW = '\033[33m'
        # RESET = '\033[0m'
        # world_state = bitvec_to_substates(main_world, N)
        # if true_in_eval:
        #     true_eval_list = sorted([str(sent) for sent in true_in_eval])
        #     true_eval_string = ", ".join(true_eval_list)
        #     print(
        #         f"  {GREEN}{true_eval_string}  (True in {world_state}){RESET}",
        #         file=output,
        #     )
        # if false_in_eval:
        #     false_eval_list = sorted([str(sent) for sent in false_in_eval])
        #     false_eval_string = ", ".join(false_eval_list)
        #     print(
        #         f"  {RED}{false_eval_string}  (False in {world_state}){RESET}",
        #         file=output,
        #     )
        # print(file=output)

    # def print_to(self, print_constraints_bool, print_impossible, output=sys.__stdout__):
    #     """append all elements of the model to the file provided"""
    #     self.print_all(print_impossible, output)
    #     structure = self.model_setup
    #     setup = self.model_setup
    #     if print_constraints_bool:
    #         structure.print_constraints(setup.frame_constraints, 'FRAME', output)
    #         structure.print_constraints(setup.prop_constraints, 'PROPOSITION', output)
    #         structure.print_constraints(setup.premise_constraints, 'PREMISE', output)
    #         structure.print_constraints(setup.conclusion_constraints, 'CONCLUSION', output)
    #     print(f"Run time: {self.model_runtime} seconds\n", file=output)

    # def save_to(self, cons_include, print_impossible, output):
    #     """append all elements of the model to the file provided"""
    #     constraints = self.model_setup.constraints
    #     self.print_all(print_impossible, output)
    #     self.model_setup.build_test_file(output)
    #     if cons_include:
    #         print("# Satisfiable constraints", file=output)
    #         # TODO: print constraint objects, not constraint strings
    #         print(f"all_constraints = {constraints}", file=output)

    def print_states(self, print_impossible=False, output=sys.__stdout__):
        """print all fusions of atomic states in the model
        print_impossible is a boolean for whether to print impossible states or not
        first print function in print.py"""
        N = self.model_setup.semantics.N
        print("\nState Space:", file=output)  # Print states
        YELLOW = "\033[33m"
        BLUE = "\033[34m"
        MAGENTA = "\033[35m"
        CYAN = "\033[36m"
        WHITE = "\033[37m"
        RESET = "\033[0m"
        for bit in self.all_bits:
            state = bitvec_to_substates(bit, N)
            bin_rep = (
                bit.sexpr()
                if N % 4 != 0
                else int_to_binary(int(bit.sexpr()[2:], 16), N)
            )
            if bit == 0:
                print(f"  {WHITE}{bin_rep} = {YELLOW}{state}{RESET}", file=output)
                continue
            if bit in self.world_bits:
                print(f"  {WHITE}{bin_rep} = {BLUE}{state} (world){RESET}", file=output)
                continue
            if bit in self.poss_bits:
                print(f"  {WHITE}{bin_rep} = {CYAN}{state}{RESET}", file=output)
                continue
            if print_impossible:
                print(
                    f"  {WHITE}{bin_rep} = {MAGENTA}{state} (impossible){RESET}",
                    file=output,
                )

    def print_all(self, print_impossible=False, output=sys.__stdout__):
        """prints states, sentence letters evaluated at the designated world and
        recursively prints each sentence and its parts"""
        N = self.model_setup.semantics.N
        print(f"\nThere is a {N}-model of:\n", file=output)
        self.model_setup.print_enumerate(output)
        self.print_states(print_impossible, output)
        self.print_evaluation(output)
        # self.print_inputs_recursively(print_impossible, output) # missing

    # M: looking at find_complex_proposition, it looks like we can employ a similar strategy
    # to the operators bouncing back and forth with the semantics, except this time we
    # bounce back and forth with wherever the definition of a proposition is
    # B: yes, there will definitely also be some bouncing back and forth. whatever happens in
    # recursive_print will get divided between operators<|MERGE_RESOLUTION|>--- conflicted
+++ resolved
@@ -30,23 +30,7 @@
         self.prefix_sentence = prefix_sentence
         self.model_structure = model_structure
         self.semantics = model_structure.model_setup.semantics
-<<<<<<< HEAD
         # B: the below was needed to add instances to all_propositions dictionary
-        self.name = str(self.prefix_sentence)
-
-    # def __post_init__(self):
-    #     try:
-    #         hash(self)
-    #     except:
-    #         type(self).__hash__ = lambda self: Proposition.__hash__(self)
-    #     # self.model_structure.all_propositions.add(self)
-    #     self.model_structure.all_propositions[self.name] = self
-
-    def __repr__(self):
-        # B: for test printing
-        # return f"{self.__class__.__name__}({self.prefix_sentence})"
-        return str(self.prefix_sentence)
-=======
         self.name = str(self.prefix_sentence) # change to infix
 
     def __post_init__(self):
@@ -57,8 +41,10 @@
         self.model_structure.all_propositions[self.name] = self
 
     def __repr__(self):
+        # B: for test printing
+        # return f"{self.__class__.__name__}({self.prefix_sentence})"
         return self.name
->>>>>>> 6a93c8fa
+        # return str(self.prefix_sentence)
 
     def __hash__(self):
         # B: I tried to define a hash function that is consistent with __eq__
@@ -271,11 +257,7 @@
             self.poss_bits = []
             self.world_bits = []
             self.main_world = None
-<<<<<<< HEAD
         self.all_propositions = {}
-=======
-        self.all_propositions = {}  # TODO: should be a dictionary
->>>>>>> 6a93c8fa
         self.premise_propositions = [
             model_setup.proposition_class(prefix_sent, self)
             # B: what if there are repeats in prefix_premises?
