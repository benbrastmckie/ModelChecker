from hidden_helpers import bitvec_to_substates

from semantic import (
    Semantics,
    Proposition,
)

# B: when we develop the API, these will reference the users script
from operators import (
    NegationOperator,
    AndOperator,
    OrOperator,
    TopOperator,
    BotOperator,
    IdentityOperator,
    EssenceOperator,
    GroundOperator,
    CounterfactualOperator,
    MightCounterfactualOperator,
    DefEssenceOperator,
    DefGroundOperator,
    ConditionalOperator,
    BiconditionalOperator,
    DefNecessityOperator,
    DefPossibilityOperator,
    DefPossibilityOperator2,
)

# NOTE: go in API
from model_builder import(
    ModelConstraints,
    ModelStructure,
)

import syntactic

### SETUP LANGUAGE ###

operators = syntactic.OperatorCollection(
    AndOperator, NegationOperator, OrOperator, # extensional
    ConditionalOperator, BiconditionalOperator, # extensional defined
    TopOperator, BotOperator, # top and bottom zero-place operators
    IdentityOperator, GroundOperator, EssenceOperator, # constitutive
    DefEssenceOperator, DefGroundOperator, # constitutive defined
    DefNecessityOperator, DefPossibilityOperator, DefPossibilityOperator2, # modal defined
    CounterfactualOperator, MightCounterfactualOperator, # counterfactual
)


################
### DEFAULTS ###
################

N = 3




#####################
### EXAMPLE STOCK ###
#####################

# premises = ["\\neg (\\bot \\vee B)", "(\\top \\wedge D)"]
premises = ["A", "((\\neg \\top \\rightarrow (B \\wedge C)) \\wedge D)"]
premises = ["(A \\rightarrow B)", "A"]
premises = ["\\necessary A"]
premises = ["((A \\rightarrow B) \\rightarrow \\necessary C)"]
# premises = ["(A \\leftrightarrow B)", "\\possible A"]
# premises = ["\\possible B"]
# premises = ["\\Box A", "(A \\leftrightarrow B)"]
# premises = ["(\\top \\boxright B)"]
# premises = ["(\\neg \\top \\boxright B)"]
# premises = ["A", "(A \\boxright (B \\wedge C))"]
# premises = ["A", "(A \\wedge B)"]
# premises = ["A"]
# premises = ["(D \\leftrightarrow A)"]
# premises = ["(\\neg D \\leftrightarrow \\bot)", "((A \\rightarrow (B \\wedge C)) \\wedge D)"]
# premises = ["A", "(A \\rightarrow \\top)"]
# premises = ["A", "(A \\equiv B)"]
# premises = ["A", "(A \\leq B)"]
# premises = ["(\\neg A \\boxright B)", "((A \\wedge B) \\boxright C)"]
# premises = ["(A \\boxright B)", "(B \\boxright C)", "A"]
# premises = ["(A \\wedge B)", "((A \\wedge B) \\boxright C)"]
# premises = ["A", "\\neg A"]

# conclusions = ["\\neg E"]
# conclusions = ["B"]
conclusions = ["\\neg B"]
# conclusions = ["(\\neg B \\wedge \\neg D)"]

# conclusions = ["C"]





################################
##### BROKEN COUNTERMODELS #####
################################

#######################################
##### FALSE PREMISE COUNTERMODELS #####
#######################################

# NOTE: M: I think this is now fixed
# ERROR
premises = ['((A \\wedge B) \\boxright C)','\\possible2 (A \\wedge B)']
conclusions = ['(A \\boxright (B \\boxright C))']
N = 3
contingent = True
non_null = True
disjoint = False

#############################
### WORKING COUNTERMODELS ###
#############################

# # CF_CM3: COUNTERFACTUAL ANTECEDENT STRENGTHENING WITH POSSIBILITY
# N = 3
# premises = ['(A \\boxright C)', '\\possible (A \\wedge B)']
# conclusions = ['((A \\wedge B) \\boxright C)']
# contingent_bool = True
# disjoint_bool = False

# # CF_CM13: SOBEL SEQUENCE WITH POSSIBILITY (N = 3)
# N = 3
# premises = [
#     '\\possible A',
#     '(A \\boxright X)',
#     '\\possible (A \\wedge B)',
#     '\\neg ((A \\wedge B) \\boxright X)', # N = 4: 155.4 seconds on the MIT servers; .1587 seconds in old version; and now .0122 seconds
#     '\\possible ((A \\wedge B) \\wedge C)',
#     '(((A \\wedge B) \\wedge C) \\boxright X)',
#     '\\possible (((A \\wedge B) \\wedge C) \\wedge D)',
#     '\\neg ((((A \\wedge B) \\wedge C) \\wedge D) \\boxright X)',
#     '\\possible ((((A \\wedge B) \\wedge C) \\wedge D) \\wedge E)',
#     '(((((A \\wedge B) \\wedge C) \\wedge D) \\wedge E) \\boxright X)', # ? seconds
#     '\\possible (((((A \\wedge B) \\wedge C) \\wedge D) \\wedge E) \\wedge F)',
#     '\\neg ((((((A \\wedge B) \\wedge C) \\wedge D) \\wedge E) \\wedge F) \\boxright X)', # ? seconds
#     '\\possible ((((((A \\wedge B) \\wedge C) \\wedge D) \\wedge E) \\wedge F) \\wedge G)',
#     '(((((((A \\wedge B) \\wedge C) \\wedge D) \\wedge E) \\wedge F) \\wedge G) \\boxright X)', # ? seconds
# ]
# conclusions = []
# contingent_bool = True
# disjoint_bool = False

<<<<<<< HEAD
=======



#######################################
##### FALSE PREMISE COUNTERMODELS #####
#######################################

# NOTE: M: I think this is now fixed
# ERROR
premises = ['((A \\wedge B) \\boxright C)','\\possible2 (A \\wedge B)']
conclusions = ['(A \\boxright (B \\boxright C))']
N = 3
contingent = True
non_null = True
disjoint = False

#############################
### WORKING COUNTERMODELS ###
#############################

>>>>>>> 6e9446ae
# N = 3
# premises = ["(A \\leftrightarrow B)", "\\possible A"]
# conclusions = ["C"]
# contingent_bool = False
# disjoint_bool = False

# # CF_CM19: COUNTERFACTUAL EXPORTATION WITH POSSIBILITY
# N = 3
# premises = ['((A \\wedge B) \\boxright C)','\\possible (A \\wedge B)']
# conclusions = ['(A \\boxright (B \\boxright C))']
# contingent_bool = True
# disjoint_bool = False

# # THIS WAS EXTRA HARD BEFORE ALSO
# N = 5
# premises = ['(A \\boxright (B \\boxright C))']
# conclusions = ['((A \\wedge B) \\boxright C)']
# contingent_bool = True
# disjoint_bool = False

# # CF_CM1: COUNTERFACTUAL ANTECEDENT STRENGTHENING
# N = 4
# premises = ['(A \\boxright C)']
# conclusions = ['((A \\wedge B) \\boxright C)']
# contingent_bool = True
# disjoint_bool = False

# # CF_CM2: MIGHT COUNTERFACTUAL ANTECEDENT STRENGTHENING
# N = 3
# premises = ['(A \\circleright C)']
# conclusions = ['((A \\wedge B) \\circleright C)']
# contingent_bool = True
# disjoint_bool = False

# # CF_CM4: COUNTERFACTUAL ANTECEDENT STRENGTHENING WITH NEGATION
# N = 4
# premises = ['\\neg A','(A \\boxright C)']
# conclusions = ['((A \\wedge B) \\boxright C)']
# contingent_bool = True
# disjoint_bool = False

# # CF_CM7: COUNTERFACTUAL CONTRAPOSITION WITH NEGATION
# # NOTE: with Z3 quantifiers ran for 125 seconds on the MIT server; now .181 seconds locally
# N = 4
# premises = ['\\neg B','(A \\boxright B)']
# conclusions = ['(\\neg B \\boxright \\neg A)']
# contingent_bool = True
# disjoint_bool = False

# # CF_CM8: COUNTERFACTUAL CONTRAPOSITION WITH TWO NEGATIONS
# N = 4
# premises = ['\\neg A','\\neg B','(A \\boxright B)']
# conclusions = ['(\\neg B \\boxright \\neg A)']
# contingent_bool = True
# disjoint_bool = False

# # CF_CM10: COUNTERFACTUAL TRANSITIVITY WITH NEGATION
# N = 3
# premises = ['\\neg A','(A \\boxright B)','(B \\boxright C)']
# conclusions = ['(A \\boxright C)']
# contingent_bool = True
# disjoint_bool = False

# # CF_CM12: SOBEL SEQUENCE
# N = 3
# premises = [
#     '(A \\boxright X)',
#     '\\neg ((A \\wedge B) \\boxright X)',
#     '(((A \\wedge B) \\wedge C) \\boxright X)',
#     '\\neg ((((A \\wedge B) \\wedge C) \\wedge D) \\boxright X)',
#     '(((((A \\wedge B) \\wedge C) \\wedge D) \\wedge E) \\boxright X)',
#     '\\neg ((((((A \\wedge B) \\wedge C) \\wedge D) \\wedge E) \\wedge F) \\boxright X)',
#     '(((((((A \\wedge B) \\wedge C) \\wedge D) \\wedge E) \\wedge F) \\wedge G) \\boxright X)', # 327.2 seconds on the MIT servers; now .01244 seconds
# ]
# conclusions = []
# contingent_bool = True
# disjoint_bool = False

# # CF_CM14: COUNTERFACTUAL EXCLUDED MIDDLE
# N = 3
# premises = ['\\neg A']
# conclusions = ['(A \\boxright B)','(A \\boxright \\neg B)']
# contingent_bool = True
# disjoint_bool = False

# # CF_CM15: SIMPLIFICATION OF DISJUNCTIVE CONSEQUENT
# N = 3
# premises = ['\\neg A','(A \\boxright (B \\vee C))']
# conclusions = ['(A \\boxright B)','(A \\boxright C)']
# contingent_bool = True
# disjoint_bool = False

# # CF_CM16: INTRODUCTION OF DISJUNCTIVE ANTECEDENT
# N = 4
# premises = ['(A \\boxright C)','(B \\boxright C)']
# conclusions = ['((A \\vee B) \\boxright C)']
# contingent_bool = True
# disjoint_bool = False

# # CF_CM17: MUST FACTIVITY
# N = 3
# premises = ['A','B']
# conclusions = ['(A \\boxright B)']
# contingent_bool = True
# disjoint_bool = False

# # CF_CM18: COUNTERFACTUAL EXPORTATION
# N = 3
# premises = ['((A \\wedge B) \\boxright C)']
# conclusions = ['(A \\boxright (B \\boxright C))']
# contingent_bool = True
# disjoint_bool = False

# # CF_CM20
# N = 3
# premises = ['\\neg A','\\neg (A \\boxright B)']
# conclusions = ['(A \\boxright \\neg B)']
# contingent_bool = True
# disjoint_bool = False

# # CF_CM5: COUNTERFACTUAL DOUBLE ANTECEDENT STRENGTHENING
# N = 4
# premises = ['(A \\boxright C)','(B \\boxright C)']
# conclusions = ['((A \\wedge B) \\boxright C)']
# contingent_bool = True
# disjoint_bool = False

# # CF_CM6: COUNTERFACTUAL CONTRAPOSITION
# N = 3
# premises = ['(A \\boxright B)']
# conclusions = ['(\\neg B \\boxright \\neg A)']
# # contingent_bool = True
# # disjoint_bool = False

# # CF_CM9: TRANSITIVITY
# N = 3
# premises = ['(A \\boxright B)','(B \\boxright C)']
# conclusions = ['(A \\boxright C)']
# contingent_bool = True
# disjoint_bool = False

# # CF_CM11: COUNTERFACTUAL TRANSITIVITY WITH TWO NEGATIONS
# N = 4
# premises = ['\\neg A','\\neg B','(A \\boxright B)','(B \\boxright C)']
# conclusions = ['(A \\boxright C)']
# contingent_bool = True
# disjoint_bool = False




###################################
### BROKEN LOGICAL CONSEQUENCES ###
###################################

# None?

####################################
### WORKING LOGICAL CONSEQUENCES ###
####################################

# # CF1: COUNTERFACTUAL IDENTITY
# N = 3
# premises = []
# conclusions = ['(A \\boxright A)']
# contingent_bool = False
# disjoint_bool = False

# # CF2: COUNTERFACTUAL MODUS PONENS
# N = 3
# premises = ['A','(A \\boxright B)']
# conclusions = ['B']
# contingent_bool = False
# disjoint_bool = False

# # CF3: WEAKENED TRANSITIVITY
# N = 3
# premises = ['(A \\boxright B)','((A \\wedge B) \\boxright C)']
# conclusions = ['(A \\boxright C)']
# contingent_bool = False
# disjoint_bool = False

# # CF4: ANTECEDENT DISJUNCTION TO CONJUNCTION
# N = 3
# premises = ['((A \\vee B) \\boxright C)']
# conclusions = ['((A \\wedge B) \\boxright C)']
# contingent_bool = False
# disjoint_bool = False

# # CF5: SIMPLIFICATION OF DISJUNCTIVE ANTECEDENT
# N = 4
# premises = ['((A \\vee B) \\boxright C)']
# conclusions = ['(A \\boxright C)']
# contingent_bool = False
# disjoint_bool = False

# # CF6: DOUBLE SIMPLIFICATION OF DISJUNCTIVE ANTECEDENT
# N = 3
# premises = ['((A \\vee B) \\boxright C)']
# conclusions = ['((A \\boxright C) \\wedge (B \\boxright C))']
# contingent_bool = False
# disjoint_bool = False

# # CF7:
# N = 3
# premises = [
#     '(A \\boxright C)',
#     '(B \\boxright C)',
#     '((A \\wedge B) \\boxright C)',
# ]
# conclusions = ['((A \\vee B) \\boxright C)']
# contingent_bool = False
# disjoint_bool = False

# # CF8:
# N = 3
# premises = ['(A \\boxright (B \\wedge C))']
# conclusions = ['(A \\boxright B)']
# contingent_bool = False
# disjoint_bool = False

# # CF9:
# N = 3
# premises = ['(A \\boxright B)','(A \\boxright C)']
# conclusions = ['(A \\boxright (B \\wedge C))']
# contingent_bool = False
# disjoint_bool = False



##################################
#### CONSTITUTIVE NOT WORKING ####
##################################

# None?

##############################
#### CONSTITUTIVE WORKING ####
##############################

# premises = ["(A \\sqsubseteq B)"]
# conclusions = ["(\\neg A \\leq \\neg B)"]

# premises = ["(\\neg A \\leq \\neg B)"]
# conclusions = ["(A \\sqsubseteq B)"]

# premises = ["(A \\leq B)"]
# conclusions = ["(\\neg A \\sqsubseteq \\neg B)"]

# premises = ["(\\neg A \\sqsubseteq \\neg B)"]
# conclusions = ["(A \\leq B)"]

# premises = ["(\\neg A \\ground \\neg B)"]
# conclusions = ["(A \\essence B)"]

# premises = ["(A \\ground B)"]
# conclusions = ["(\\neg A \\essence \\neg B)"]

# premises = ["(\\neg A \\ground \\neg B)"]
# conclusions = ["(A \\sqsubseteq B)"]

# premises = ["(A \\ground B)"]
# conclusions = ["(\\neg A \\sqsubseteq \\neg B)"]

# premises = ["(A \\essence B)"]
# conclusions = ["(\\neg A \\leq \\neg B)"]

# premises = ["(\\neg A \\essence \\neg B)"]
# conclusions = ["(A \\leq B)"]

# premises = ["A", "(B \\sqsubseteq A)"]
# conclusions = ["\\neg B"]

# premises = ["(A \\essence B)"]
# conclusions = ["(A \\sqsubseteq B)"]

# premises = ["(A \\ground B)"]
# conclusions = ["(A \\leq B)"]

# premises = ["(A \\essence B)"]
# premises = ["(A \\sqsubseteq B)"]
# conclusions = ["(\\neg A \\ground \\neg B)"]

# premises = ["(\\neg A \\essence \\neg B)"]
# premises = ["(\\neg A \\sqsubseteq \\neg B)"]
# premises = ["(A \\leq B)"]
# conclusions = ["(A \\ground B)"]

# premises = ["(A \\leq B)"]
# conclusions = ["(\\neg A \\essence \\neg B)"]

# premises = ["(\\neg A \\leq \\neg B)"]
# premises = ["(A \\sqsubseteq B)"]
# conclusions = ["(A \\essence B)"]

# premises = ["(A \\sqsubseteq B)"]
# conclusions = ["(A \\essence B)"]

# # ESSENCE MODUS TOLLENS
# N = 3
# premises = ["A", "(B \\essence A)"]
# conclusions = ["\\neg B"]
# contingent_bool = False
# disjoint_bool = False




###############################
### GENERATE Z3 CONSTRAINTS ###
###############################

syntax = syntactic.Syntax(premises, conclusions, operators)
# print(syntax.premises)
# print(syntax.conclusions)

semantics = Semantics(N)

model_constraints = ModelConstraints(
    syntax,
    semantics,
    Proposition,
    contingent=False,
    non_null=True,
    disjoint=False,
    print_impossible=True,
)
# print("following is for model_constraints:")
# for sentence in model_constraints.all_sentences.values():
#     print(sentence)
#     print(sentence.prefix_sentence)
#     print(sentence.prefix_type)
#     print(sentence.prefix_object)
#     print(sentence.arguments)
#     print(sentence.complexity)
#     print('\n')

########################################
### SOLVE, STORE, AND PRINT Z3 MODEL ###
########################################

model_structure = ModelStructure(model_constraints, max_time=1)

# print("TEST ALL PROPS", model_structure.all_propositions)
model_structure.print_all()

if not model_structure.z3_model:
    model_constraints_obj = model_structure.model_constraints
    print(model_constraints.sentence_letters)
    # print(model_constraints.model_constraints)
    # print(model_constraints.premise_constraints)
    print(model_structure.unsat_core)

# print("following is for model_structure:")
# for sentence in model_structure.all_sentences.values():
#     print(sentence.prefix_sentence)
#     print(sentence.prefix_type)
#     print(sentence.prefix_object)
#     print(sentence.arguments)
#     print(sentence.complexity)
#     print('\n')

# def bv2s(bitvec):
#     # return bitvec_to_substates(bitvec, 3)
#     def bv2s_helper(N):
#         return bitvec_to_substates(bitvec, N)
#     return bv2s_helper(3)

# # NOTE: I'm getting an error: 'NoneType' object has no attribute 'evaluate'
# # there is a similar linter error in ModelStructure.
# eval = model_structure.z3_model.evaluate

# main_world = model_structure.main_world
# all_worlds = {bit for bit in model_structure.all_bits if eval(semantics.is_world(bit))}
# print(f"all worlds: {set(bv2s(w) for w in all_worlds)}")
# A_V = model_structure.all_sentences['A'].proposition.verifiers
# print(f"A's verifiers: {set(bv2s(v) for v in A_V)}")
# for ver in A_V:
#     for world in all_worlds:
#         print(f"is {bv2s(world)} an {bv2s(ver)}-alternative to the main world {bv2s(main_world)}?")
#         result = eval(semantics.is_alternative(world, ver, main_world))
#         print(result)
#         # print(bool(result))
#         print(type(result))
#         print()

# semantics.is_alternative(6,1,)
# print() 

# print(model_constraints)

# # print("print all props:", model_structure.all_propositions)
# for s in model_structure.all_sentences.values():
#     print(s.proposition)<|MERGE_RESOLUTION|>--- conflicted
+++ resolved
@@ -144,8 +144,6 @@
 # contingent_bool = True
 # disjoint_bool = False
 
-<<<<<<< HEAD
-=======
 
 
 
@@ -166,7 +164,6 @@
 ### WORKING COUNTERMODELS ###
 #############################
 
->>>>>>> 6e9446ae
 # N = 3
 # premises = ["(A \\leftrightarrow B)", "\\possible A"]
 # conclusions = ["C"]
