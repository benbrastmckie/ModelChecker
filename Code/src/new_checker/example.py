--- conflicted
+++ resolved
@@ -109,21 +109,12 @@
 ### WORKING COUNTERMODELS ###
 #############################
 
-<<<<<<< HEAD
-# # CF_CM1: COUNTERFACTUAL ANTECEDENT STRENGTHENING
-# N = 3
-# premises = ['(A \\boxright C)']
-# conclusions = ['((A \\wedge B) \\boxright C)']
-# contingent_bool = True
-# disjoint_bool = False
-=======
 # CF_CM1: COUNTERFACTUAL ANTECEDENT STRENGTHENING
 N = 4
 premises = ['(A \\boxright C)']
 conclusions = ['((A \\wedge B) \\boxright C)']
 contingent_bool = True
 disjoint_bool = False
->>>>>>> 4f874ca0
 
 # # CF_CM4: COUNTERFACTUAL ANTECEDENT STRENGTHENING WITH NEGATION
 # N = 4
