--- conflicted
+++ resolved
@@ -36,32 +36,13 @@
 ### SETUP LANGUAGE ###
 
 operators = syntactic.OperatorCollection(
-<<<<<<< HEAD
-    AndOperator,
-    NegationOperator,
-    OrOperator,
-    TopOperator,
-    BotOperator,
-    IdentityOperator,
-    GroundOperator,
-    DefEssenceOperator,
-    DefGroundOperator,
-    EssenceOperator,
-    ConditionalOperator,
-    BiconditionalOperator,
-    CounterfactualOperator,
-    MightCounterfactualOperator,
-    DefNecessityOperator,
-    DefPossibilityOperator,
-=======
     AndOperator, NegationOperator, OrOperator, # extensional
     ConditionalOperator, BiconditionalOperator, # extensional defined
     TopOperator, BotOperator, # top and bottom zero-place operators
     IdentityOperator, GroundOperator, EssenceOperator, # constitutive
     DefEssenceOperator, DefGroundOperator, # constitutive defined
-    DefNecessaryOperator, DefPossibleOperator, # modal defined
-    CounterfactualOperator, # counterfactual
->>>>>>> b197d859
+    DefNecessityOperator, DefPossibilityOperator, # modal defined
+    CounterfactualOperator, MightCounterfactualOperator, # counterfactual
 )
 
 
@@ -86,19 +67,11 @@
 # premises = ["\\neg (\\bot \\vee B)", "(\\top \\wedge D)"]
 # premises = ["A", "((\\neg \\top \\rightarrow (B \\wedge C)) \\wedge D)"]
 # premises = ["(A \\rightarrow B)", "A"]
-<<<<<<< HEAD
-# premises = ["(A \\leftrightarrow B)", "\\possible A"]
-# premises = ["\\possible B"]
-premises = ["\\necessary A", "(A \\leftrightarrow B)"]
-# premises = ["\\necessary A"]
-# premises = ["(\\neg \\top \\boxright B)"]
-=======
 premises = ["(A \\leftrightarrow B)", "\\Diamond A"]
 # premises = ["\\Diamond B"]
 # premises = ["\\Box A", "(A \\leftrightarrow B)"]
 # premises = ["\\Box A"]
 premises = ["(\\neg \\top \\boxright B)"]
->>>>>>> b197d859
 # premises = ["A", "(A \\boxright (B \\wedge C))"]
 # premises = ["A", "(A \\wedge B)"]
 # premises = ["A"]
