from hidden_helpers import bitvec_to_substates

from semantic import (
    Semantics,
    Proposition,
)

# B: when we develop the API, these will reference the users script
from operators import (
    NegationOperator,
    AndOperator,
    OrOperator,
    TopOperator,
    BotOperator,
    IdentityOperator,
    EssenceOperator,
    GroundOperator,
    CounterfactualOperator,
    MightCounterfactualOperator,
    DefEssenceOperator,
    DefGroundOperator,
    ConditionalOperator,
    BiconditionalOperator,
    DefNecessityOperator,
    DefPossibilityOperator,
    DefPossibilityOperator2,
)

# NOTE: go in API
from model_builder import(
    ModelConstraints,
    ModelStructure,
)

import syntactic

### SETUP LANGUAGE ###

operators = syntactic.OperatorCollection(
    AndOperator, NegationOperator, OrOperator, # extensional
    ConditionalOperator, BiconditionalOperator, # extensional defined
    TopOperator, BotOperator, # top and bottom zero-place operators
    IdentityOperator, GroundOperator, EssenceOperator, # constitutive
    DefEssenceOperator, DefGroundOperator, # constitutive defined
    DefNecessityOperator, DefPossibilityOperator, DefPossibilityOperator2, # modal defined
    CounterfactualOperator, MightCounterfactualOperator, # counterfactual
)


################
### DEFAULTS ###
################

N = 3




#####################
### EXAMPLE STOCK ###
#####################

# premises = ["\\neg (\\bot \\vee B)", "(\\top \\wedge D)"]
premises = ["A", "((\\neg \\top \\rightarrow (B \\wedge C)) \\wedge D)"]
premises = ["(A \\rightarrow B)", "A"]
premises = ["\\necessary A"]
premises = ["((A \\rightarrow B) \\rightarrow \\necessary C)"]
# premises = ["(A \\leftrightarrow B)", "\\possible A"]
# premises = ["\\possible B"]
# premises = ["\\Box A", "(A \\leftrightarrow B)"]
# premises = ["(\\top \\boxright B)"]
# premises = ["(\\neg \\top \\boxright B)"]
# premises = ["A", "(A \\boxright (B \\wedge C))"]
# premises = ["A", "(A \\wedge B)"]
# premises = ["A"]
# premises = ["(D \\leftrightarrow A)"]
# premises = ["(\\neg D \\leftrightarrow \\bot)", "((A \\rightarrow (B \\wedge C)) \\wedge D)"]
# premises = ["A", "(A \\rightarrow \\top)"]
# premises = ["A", "(A \\equiv B)"]
# premises = ["A", "(A \\leq B)"]
# premises = ["(\\neg A \\boxright B)", "((A \\wedge B) \\boxright C)"]
# premises = ["(A \\boxright B)", "(B \\boxright C)", "A"]
# premises = ["(A \\wedge B)", "((A \\wedge B) \\boxright C)"]
# premises = ["A", "\\neg A"]

# conclusions = ["\\neg E"]
# conclusions = ["B"]
conclusions = ["\\neg B"]
# conclusions = ["(\\neg B \\wedge \\neg D)"]

# conclusions = ["C"]





################################
##### BROKEN COUNTERMODELS #####
################################

<<<<<<< HEAD
#############################
### WORKING COUNTERMODELS ###
#############################

# premises = ['((A \\wedge B) \\boxright C)','\\possible2 (A \\wedge B)']
# conclusions = ['(A \\boxright (B \\boxright C))']
# N = 3
# contingent = True
# non_null = True
# disjoint = False

=======
# # NOTE: M: I think TEST CHANGE is now fixed
# # NOTE: PRINTING TEST CHANGE
>>>>>>> 40deb0d3
# # CF_CM3: COUNTERFACTUAL ANTECEDENT STRENGTHENING WITH POSSIBILITY
# N = 3
# premises = ['(A \\boxright C)', '\\possible (A \\wedge B)']
# conclusions = ['((A \\wedge B) \\boxright C)']
# contingent_bool = True
# disjoint_bool = False

<<<<<<< HEAD
=======
# # NOTE: M: I think TEST CHANGE is now fixed
# # NOTE: PRINTING TEST CHANGE
>>>>>>> 40deb0d3
# # CF_CM13: SOBEL SEQUENCE WITH POSSIBILITY (N = 3)
# N = 3
# premises = [
#     '\\possible A',
#     '(A \\boxright X)',
#     '\\possible (A \\wedge B)',
#     '\\neg ((A \\wedge B) \\boxright X)', # N = 4: 155.4 seconds on the MIT servers; .1587 seconds in old version; and now .0122 seconds
#     '\\possible ((A \\wedge B) \\wedge C)',
#     '(((A \\wedge B) \\wedge C) \\boxright X)',
#     '\\possible (((A \\wedge B) \\wedge C) \\wedge D)',
#     '\\neg ((((A \\wedge B) \\wedge C) \\wedge D) \\boxright X)',
#     '\\possible ((((A \\wedge B) \\wedge C) \\wedge D) \\wedge E)',
#     '(((((A \\wedge B) \\wedge C) \\wedge D) \\wedge E) \\boxright X)', # ? seconds
#     '\\possible (((((A \\wedge B) \\wedge C) \\wedge D) \\wedge E) \\wedge F)',
#     '\\neg ((((((A \\wedge B) \\wedge C) \\wedge D) \\wedge E) \\wedge F) \\boxright X)', # ? seconds
#     '\\possible ((((((A \\wedge B) \\wedge C) \\wedge D) \\wedge E) \\wedge F) \\wedge G)',
#     '(((((((A \\wedge B) \\wedge C) \\wedge D) \\wedge E) \\wedge F) \\wedge G) \\boxright X)', # ? seconds
# ]
# conclusions = []
# contingent_bool = True
# disjoint_bool = False

<<<<<<< HEAD
premises = ['((A \\wedge B) \\boxright C)','\\possible2 (A \\wedge B)']
conclusions = ['(A \\boxright (B \\boxright C))']
N = 3
contingent = True
non_null = True
disjoint = False
=======



#######################################
##### FALSE PREMISE COUNTERMODELS #####
#######################################

# # NOTE: M: I think this is now fixed
# # ERROR
# premises = ['((A \\wedge B) \\boxright C)','\\possible2 (A \\wedge B)']
# conclusions = ['(A \\boxright (B \\boxright C))']
# N = 3
# contingent = True
# non_null = True
# disjoint = False
>>>>>>> 40deb0d3

# N = 3
# premises = ["(A \\leftrightarrow B)", "\\possible A"]
# conclusions = ["C"]
# contingent_bool = False
# disjoint_bool = False

# # CF_CM19: COUNTERFACTUAL EXPORTATION WITH POSSIBILITY
# N = 3
# premises = ['((A \\wedge B) \\boxright C)','\\possible (A \\wedge B)']
# conclusions = ['(A \\boxright (B \\boxright C))']
# contingent_bool = True
# disjoint_bool = False

# # THIS WAS EXTRA HARD BEFORE ALSO
# N = 5
# premises = ['(A \\boxright (B \\boxright C))']
# conclusions = ['((A \\wedge B) \\boxright C)']
# contingent_bool = True
# disjoint_bool = False

# # CF_CM1: COUNTERFACTUAL ANTECEDENT STRENGTHENING
# N = 4
# premises = ['(A \\boxright C)']
# conclusions = ['((A \\wedge B) \\boxright C)']
# contingent_bool = True
# disjoint_bool = False

# CF_CM2: MIGHT COUNTERFACTUAL ANTECEDENT STRENGTHENING
N = 3
premises = ['(A \\circleright C)']
conclusions = ['((A \\wedge B) \\circleright C)']
contingent_bool = True
disjoint_bool = False

# # CF_CM4: COUNTERFACTUAL ANTECEDENT STRENGTHENING WITH NEGATION
# N = 4
# premises = ['\\neg A','(A \\boxright C)']
# conclusions = ['((A \\wedge B) \\boxright C)']
# contingent_bool = True
# disjoint_bool = False

# # CF_CM7: COUNTERFACTUAL CONTRAPOSITION WITH NEGATION
# # NOTE: with Z3 quantifiers ran for 125 seconds on the MIT server; now .181 seconds locally
# N = 4
# premises = ['\\neg B','(A \\boxright B)']
# conclusions = ['(\\neg B \\boxright \\neg A)']
# contingent_bool = True
# disjoint_bool = False

# # CF_CM8: COUNTERFACTUAL CONTRAPOSITION WITH TWO NEGATIONS
# N = 4
# premises = ['\\neg A','\\neg B','(A \\boxright B)']
# conclusions = ['(\\neg B \\boxright \\neg A)']
# contingent_bool = True
# disjoint_bool = False

# # CF_CM10: COUNTERFACTUAL TRANSITIVITY WITH NEGATION
# N = 3
# premises = ['\\neg A','(A \\boxright B)','(B \\boxright C)']
# conclusions = ['(A \\boxright C)']
# contingent_bool = True
# disjoint_bool = False

# # CF_CM12: SOBEL SEQUENCE
# N = 3
# premises = [
#     '(A \\boxright X)',
#     '\\neg ((A \\wedge B) \\boxright X)',
#     '(((A \\wedge B) \\wedge C) \\boxright X)',
#     '\\neg ((((A \\wedge B) \\wedge C) \\wedge D) \\boxright X)',
#     '(((((A \\wedge B) \\wedge C) \\wedge D) \\wedge E) \\boxright X)',
#     '\\neg ((((((A \\wedge B) \\wedge C) \\wedge D) \\wedge E) \\wedge F) \\boxright X)',
#     '(((((((A \\wedge B) \\wedge C) \\wedge D) \\wedge E) \\wedge F) \\wedge G) \\boxright X)', # 327.2 seconds on the MIT servers; now .01244 seconds
# ]
# conclusions = []
# contingent_bool = True
# disjoint_bool = False

# # CF_CM14: COUNTERFACTUAL EXCLUDED MIDDLE
# N = 3
# premises = ['\\neg A']
# conclusions = ['(A \\boxright B)','(A \\boxright \\neg B)']
# contingent_bool = True
# disjoint_bool = False

# # CF_CM15: SIMPLIFICATION OF DISJUNCTIVE CONSEQUENT
# N = 3
# premises = ['\\neg A','(A \\boxright (B \\vee C))']
# conclusions = ['(A \\boxright B)','(A \\boxright C)']
# contingent_bool = True
# disjoint_bool = False

# # CF_CM16: INTRODUCTION OF DISJUNCTIVE ANTECEDENT
# N = 4
# premises = ['(A \\boxright C)','(B \\boxright C)']
# conclusions = ['((A \\vee B) \\boxright C)']
# contingent_bool = True
# disjoint_bool = False

# # CF_CM17: MUST FACTIVITY
# N = 3
# premises = ['A','B']
# conclusions = ['(A \\boxright B)']
# contingent_bool = True
# disjoint_bool = False

# # CF_CM18: COUNTERFACTUAL EXPORTATION
# N = 3
# premises = ['((A \\wedge B) \\boxright C)']
# conclusions = ['(A \\boxright (B \\boxright C))']
# contingent_bool = True
# disjoint_bool = False

# # CF_CM20
# N = 3
# premises = ['\\neg A','\\neg (A \\boxright B)']
# conclusions = ['(A \\boxright \\neg B)']
# contingent_bool = True
# disjoint_bool = False

# # CF_CM5: COUNTERFACTUAL DOUBLE ANTECEDENT STRENGTHENING
# N = 4
# premises = ['(A \\boxright C)','(B \\boxright C)']
# conclusions = ['((A \\wedge B) \\boxright C)']
# contingent_bool = True
# disjoint_bool = False

# # CF_CM6: COUNTERFACTUAL CONTRAPOSITION
# N = 3
# premises = ['(A \\boxright B)']
# conclusions = ['(\\neg B \\boxright \\neg A)']
# # contingent_bool = True
# # disjoint_bool = False

# # CF_CM9: TRANSITIVITY
# N = 3
# premises = ['(A \\boxright B)','(B \\boxright C)']
# conclusions = ['(A \\boxright C)']
# contingent_bool = True
# disjoint_bool = False

# # CF_CM11: COUNTERFACTUAL TRANSITIVITY WITH TWO NEGATIONS
# N = 4
# premises = ['\\neg A','\\neg B','(A \\boxright B)','(B \\boxright C)']
# conclusions = ['(A \\boxright C)']
# contingent_bool = True
# disjoint_bool = False




###################################
### BROKEN LOGICAL CONSEQUENCES ###
###################################

# None?

####################################
### WORKING LOGICAL CONSEQUENCES ###
####################################

# # CF1: COUNTERFACTUAL IDENTITY
# N = 3
# premises = []
# conclusions = ['(A \\boxright A)']
# contingent_bool = False
# disjoint_bool = False

# # CF2: COUNTERFACTUAL MODUS PONENS
# N = 3
# premises = ['A','(A \\boxright B)']
# conclusions = ['B']
# contingent_bool = False
# disjoint_bool = False

# # CF3: WEAKENED TRANSITIVITY
# N = 3
# premises = ['(A \\boxright B)','((A \\wedge B) \\boxright C)']
# conclusions = ['(A \\boxright C)']
# contingent_bool = False
# disjoint_bool = False

# # CF4: ANTECEDENT DISJUNCTION TO CONJUNCTION
# N = 3
# premises = ['((A \\vee B) \\boxright C)']
# conclusions = ['((A \\wedge B) \\boxright C)']
# contingent_bool = False
# disjoint_bool = False

# # CF5: SIMPLIFICATION OF DISJUNCTIVE ANTECEDENT
# N = 4
# premises = ['((A \\vee B) \\boxright C)']
# conclusions = ['(A \\boxright C)']
# contingent_bool = False
# disjoint_bool = False

# # CF6: DOUBLE SIMPLIFICATION OF DISJUNCTIVE ANTECEDENT
# N = 3
# premises = ['((A \\vee B) \\boxright C)']
# conclusions = ['((A \\boxright C) \\wedge (B \\boxright C))']
# contingent_bool = False
# disjoint_bool = False

# # CF7:
# N = 3
# premises = [
#     '(A \\boxright C)',
#     '(B \\boxright C)',
#     '((A \\wedge B) \\boxright C)',
# ]
# conclusions = ['((A \\vee B) \\boxright C)']
# contingent_bool = False
# disjoint_bool = False

# # CF8:
# N = 3
# premises = ['(A \\boxright (B \\wedge C))']
# conclusions = ['(A \\boxright B)']
# contingent_bool = False
# disjoint_bool = False

# # CF9:
# N = 3
# premises = ['(A \\boxright B)','(A \\boxright C)']
# conclusions = ['(A \\boxright (B \\wedge C))']
# contingent_bool = False
# disjoint_bool = False



##################################
#### CONSTITUTIVE NOT WORKING ####
##################################

# None?

##############################
#### CONSTITUTIVE WORKING ####
##############################

# premises = ["(A \\sqsubseteq B)"]
# conclusions = ["(\\neg A \\leq \\neg B)"]

# premises = ["(\\neg A \\leq \\neg B)"]
# conclusions = ["(A \\sqsubseteq B)"]

# premises = ["(A \\leq B)"]
# conclusions = ["(\\neg A \\sqsubseteq \\neg B)"]

# premises = ["(\\neg A \\sqsubseteq \\neg B)"]
# conclusions = ["(A \\leq B)"]

# premises = ["(\\neg A \\ground \\neg B)"]
# conclusions = ["(A \\essence B)"]

# premises = ["(A \\ground B)"]
# conclusions = ["(\\neg A \\essence \\neg B)"]

# premises = ["(\\neg A \\ground \\neg B)"]
# conclusions = ["(A \\sqsubseteq B)"]

# premises = ["(A \\ground B)"]
# conclusions = ["(\\neg A \\sqsubseteq \\neg B)"]

# premises = ["(A \\essence B)"]
# conclusions = ["(\\neg A \\leq \\neg B)"]

# premises = ["(\\neg A \\essence \\neg B)"]
# conclusions = ["(A \\leq B)"]

# premises = ["A", "(B \\sqsubseteq A)"]
# conclusions = ["\\neg B"]

# premises = ["(A \\essence B)"]
# conclusions = ["(A \\sqsubseteq B)"]

# premises = ["(A \\ground B)"]
# conclusions = ["(A \\leq B)"]

# premises = ["(A \\essence B)"]
# premises = ["(A \\sqsubseteq B)"]
# conclusions = ["(\\neg A \\ground \\neg B)"]

# premises = ["(\\neg A \\essence \\neg B)"]
# premises = ["(\\neg A \\sqsubseteq \\neg B)"]
# premises = ["(A \\leq B)"]
# conclusions = ["(A \\ground B)"]

# premises = ["(A \\leq B)"]
# conclusions = ["(\\neg A \\essence \\neg B)"]

# premises = ["(\\neg A \\leq \\neg B)"]
# premises = ["(A \\sqsubseteq B)"]
# conclusions = ["(A \\essence B)"]

# premises = ["(A \\sqsubseteq B)"]
# conclusions = ["(A \\essence B)"]

# # ESSENCE MODUS TOLLENS
# N = 3
# premises = ["A", "(B \\essence A)"]
# conclusions = ["\\neg B"]
# contingent_bool = False
# disjoint_bool = False




###############################
### GENERATE Z3 CONSTRAINTS ###
###############################

syntax = syntactic.Syntax(premises, conclusions, operators)

semantics = Semantics(N)

model_constraints = ModelConstraints(
    syntax,
    semantics,
    Proposition,
    contingent=False,
    non_null=True,
    disjoint=False,
    print_impossible=True,
)

########################################
### SOLVE, STORE, AND PRINT Z3 MODEL ###
########################################

model_structure = ModelStructure(model_constraints, max_time=1)

# print("TEST ALL PROPS", model_structure.all_propositions)
model_structure.print_all()

if not model_structure.z3_model:
    model_constraints_obj = model_structure.model_constraints
    print(model_constraints.sentence_letters)
    # print(model_constraints.model_constraints)
    # print(model_constraints.premise_constraints)
    print(model_structure.unsat_core)

# def bv2s(bitvec):
#     # return bitvec_to_substates(bitvec, 3)
#     def bv2s_helper(N):
#         return bitvec_to_substates(bitvec, N)
#     return bv2s_helper(3)

# # NOTE: I'm getting an error: 'NoneType' object has no attribute 'evaluate'
# # there is a similar linter error in ModelStructure.
# eval = model_structure.z3_model.evaluate

# main_world = model_structure.main_world
# all_worlds = {bit for bit in model_structure.all_bits if eval(semantics.is_world(bit))}
# print(f"all worlds: {set(bv2s(w) for w in all_worlds)}")
# A_V = model_structure.all_sentences['A'].proposition.verifiers
# print(f"A's verifiers: {set(bv2s(v) for v in A_V)}")
# for ver in A_V:
#     for world in all_worlds:
#         print(f"is {bv2s(world)} an {bv2s(ver)}-alternative to the main world {bv2s(main_world)}?")
#         result = eval(semantics.is_alternative(world, ver, main_world))
#         print(result)
#         # print(bool(result))
#         print(type(result))
#         print()

# semantics.is_alternative(6,1,)
# print() 

# print(model_constraints)

# # print("print all props:", model_structure.all_propositions)
# for s in model_structure.all_sentences.values():
#     print(s.proposition)<|MERGE_RESOLUTION|>--- conflicted
+++ resolved
@@ -98,7 +98,6 @@
 ##### BROKEN COUNTERMODELS #####
 ################################
 
-<<<<<<< HEAD
 #############################
 ### WORKING COUNTERMODELS ###
 #############################
@@ -110,10 +109,6 @@
 # non_null = True
 # disjoint = False
 
-=======
-# # NOTE: M: I think TEST CHANGE is now fixed
-# # NOTE: PRINTING TEST CHANGE
->>>>>>> 40deb0d3
 # # CF_CM3: COUNTERFACTUAL ANTECEDENT STRENGTHENING WITH POSSIBILITY
 # N = 3
 # premises = ['(A \\boxright C)', '\\possible (A \\wedge B)']
@@ -121,11 +116,6 @@
 # contingent_bool = True
 # disjoint_bool = False
 
-<<<<<<< HEAD
-=======
-# # NOTE: M: I think TEST CHANGE is now fixed
-# # NOTE: PRINTING TEST CHANGE
->>>>>>> 40deb0d3
 # # CF_CM13: SOBEL SEQUENCE WITH POSSIBILITY (N = 3)
 # N = 3
 # premises = [
@@ -148,30 +138,12 @@
 # contingent_bool = True
 # disjoint_bool = False
 
-<<<<<<< HEAD
 premises = ['((A \\wedge B) \\boxright C)','\\possible2 (A \\wedge B)']
 conclusions = ['(A \\boxright (B \\boxright C))']
 N = 3
 contingent = True
 non_null = True
 disjoint = False
-=======
-
-
-
-#######################################
-##### FALSE PREMISE COUNTERMODELS #####
-#######################################
-
-# # NOTE: M: I think this is now fixed
-# # ERROR
-# premises = ['((A \\wedge B) \\boxright C)','\\possible2 (A \\wedge B)']
-# conclusions = ['(A \\boxright (B \\boxright C))']
-# N = 3
-# contingent = True
-# non_null = True
-# disjoint = False
->>>>>>> 40deb0d3
 
 # N = 3
 # premises = ["(A \\leftrightarrow B)", "\\possible A"]
