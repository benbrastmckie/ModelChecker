# B: when we develop the API, these will reference the users script
from exposed_things import (
    BotOperator,
    Defined,
    Semantics,
    AndOperator,
    NegOperator,
    OrOperator,
<<<<<<< HEAD
=======
    Defined,
>>>>>>> 63ed7d05
    TopOperator,
)

# B: when we develop the API these should go into __init__.py
from hidden_things import(
    ModelSetup,
    ModelStructure,
    OperatorCollection,
)

<<<<<<< HEAD
# infix_ex = model_setup.prefix("(\\neg \\neg \\neg B \\wedge \\neg \\neg \\bot)")
# print(f"Here is a prefix sentence: {infix_ex}")

semantics = Semantics(4)
print("made semantics")

operators = OperatorCollection(
    AndOperator,
    NegOperator,
    OrOperator,
    TopOperator,
    BotOperator,
)
print("made operator collection (trivial)")

premises = ["\\neg (A \\vee B)", "(C \\wedge D)"]
conclusions = ["(\\neg B \\wedge \\neg D)"]

model_setup = ModelSetup(
    semantics,
    operators,
    premises,
    conclusions,
    Defined,
    max_time=1,
    contingent=False,
    non_null=True,
    disjoint=False,
)
=======
premises = ["\\neg (A \\vee B)", "(C \\wedge D)"]
conclusions = ["(\\neg B \\wedge \\neg D)"]
operators = OperatorCollection(AndOperator, NegOperator, OrOperator, TopOperator, BotOperator)
print("made operator collection (trivial)")
semantics = Semantics(4)
print("made semantics")

# NOTE: should semantics, operators, propositions be grouped into an object?
# NOTE: could group settings into an object to pass in here if need be?
model_setup = ModelSetup(premises, conclusions, semantics, operators, Defined)
>>>>>>> 63ed7d05
print("made model_setup")

model_structure = ModelStructure(model_setup)
print("made model_structure")

# TEST PRINT
# print("print all props:", model_structure.all_propositions)
model_structure.print_all()  
print(model_structure.all_propositions)
# TODO: add printing propositions recursively<|MERGE_RESOLUTION|>--- conflicted
+++ resolved
@@ -6,10 +6,7 @@
     AndOperator,
     NegOperator,
     OrOperator,
-<<<<<<< HEAD
-=======
     Defined,
->>>>>>> 63ed7d05
     TopOperator,
 )
 
@@ -20,7 +17,6 @@
     OperatorCollection,
 )
 
-<<<<<<< HEAD
 # infix_ex = model_setup.prefix("(\\neg \\neg \\neg B \\wedge \\neg \\neg \\bot)")
 # print(f"Here is a prefix sentence: {infix_ex}")
 
@@ -50,18 +46,6 @@
     non_null=True,
     disjoint=False,
 )
-=======
-premises = ["\\neg (A \\vee B)", "(C \\wedge D)"]
-conclusions = ["(\\neg B \\wedge \\neg D)"]
-operators = OperatorCollection(AndOperator, NegOperator, OrOperator, TopOperator, BotOperator)
-print("made operator collection (trivial)")
-semantics = Semantics(4)
-print("made semantics")
-
-# NOTE: should semantics, operators, propositions be grouped into an object?
-# NOTE: could group settings into an object to pass in here if need be?
-model_setup = ModelSetup(premises, conclusions, semantics, operators, Defined)
->>>>>>> 63ed7d05
 print("made model_setup")
 
 model_structure = ModelStructure(model_setup)
@@ -70,5 +54,4 @@
 # TEST PRINT
 # print("print all props:", model_structure.all_propositions)
 model_structure.print_all()  
-print(model_structure.all_propositions)
 # TODO: add printing propositions recursively