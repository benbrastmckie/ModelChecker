--- conflicted
+++ resolved
@@ -4,10 +4,7 @@
     ForAll,
     Exists,
     bitvec_to_substates,
-<<<<<<< HEAD
     pretty_set_print,
-=======
->>>>>>> 7d6d3ef7
 )
 
 from model_builder import (
@@ -358,7 +355,6 @@
         N, extended_verify, excludes = sem.N, sem.extended_verify, sem.excludes
         is_part_of = sem.is_part_of
         h = z3.Function(f"h_{(state, arg)}", z3.BitVecSort(N), z3.BitVecSort(N))
-        print('THIS WAS RUN')
         v, x, y, z, s = z3.BitVecs("v x y z s", N)
         # return self.precludes(state, arg_set)
         return z3.And(
@@ -535,13 +531,14 @@
 # premises = ['\\exclude (A \\univee B)']
 # conclusions = ['(\\exclude A \\uniwedge \\exclude B)']
 
-premises = ['\\exclude (A \\uniwedge B)']
-conclusions = ['(\\exclude A \\univee \\exclude B)']
+# premises = ['\\exclude (A \\uniwedge B)']
+# conclusions = ['(\\exclude A \\univee \\exclude B)']
 
 # premises = ['(A \\uniequiv B)']
 
 premises = []
-conclusions = ["(\\exclude (A \\uniwedge B) \\uniequiv (\\exclude A \\univee \\exclude B))"]
+# conclusions = ["(\\exclude (A \\uniwedge B) \\uniequiv (\\exclude A \\univee \\exclude B))"]
+conclusions = ["(\\exclude (A \\univee B) \\uniequiv (\\exclude A \\uniwedge \\exclude B))"]
 
 # premises = ['(A \\uniwedge (B \\univee C))']
 # conclusions = ['((A \\univee B) \\uniwedge (A \\univee B))']
@@ -555,7 +552,7 @@
 # conclusions = ['(\\exclude A \\univee \\exclude B)']
 
 settings = {
-    'N' : 3,
+    'N' : 4,
     'contingent' : True,
     'non_null' : True,
     'disjoint' : False,
@@ -568,16 +565,10 @@
     UniAndOperator,
     ExclusionOperator,
     UniOrOperator,
+    UniIdentityOperator,
 )
 
-<<<<<<< HEAD
 syntax = syntactic.Syntax(premises, conclusions, operators)
-=======
-op = syntactic.OperatorCollection(UniAndOperator, ExclusionOperator, UniOrOperator,
-                                  UniIdentityOperator)
-
-syntax = syntactic.Syntax(premises, conclusions, op)
->>>>>>> 7d6d3ef7
 
 semantics = ChampollionSemantics(settings['N'])
 
@@ -585,22 +576,9 @@
     syntax,
     semantics,
     ChampollionProposition,
-<<<<<<< HEAD
     settings,
 )
 
 model_structure = ModelStructure(model_constraints)
-# print(model_structure.z3_model)
-# print(contingent)
-=======
-    contingent=False,
-    non_null=True,
-    disjoint=False,
-    print_impossible=True,
-)
-
-model_structure = ModelStructure(model_constraints)
-print(model_structure.unsat_core)
->>>>>>> 7d6d3ef7
 
 model_structure.print_all()