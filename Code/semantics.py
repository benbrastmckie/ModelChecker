--- conflicted
+++ resolved
@@ -1,4 +1,3 @@
-<<<<<<< HEAD
 from z3 import (
     # Solver,
     # sat,
@@ -33,21 +32,6 @@
 y = BitVec("y", N)
 z = BitVec("z", N)
 w = BitVec("w", N)
-=======
-from states import * # no need to import z3 because that's already imported in states
-# DEFINE STATES (N is defined in states file)
-x = BitVec("x", N)
-y = BitVec("y", N)
-z = BitVec("z", N)
-w = BitVec("w", N)
-# M: is this basically saying we're gonna make a scenario with one (possible?) world and three states states in that world, with N substates in each state?
-
-
-# NOTE: I think this makes X, Y have the sort Atoms... not sure this is useful
-# M: I think it is useful, but makes it such that we cannot define the constraints at the bottom of the strategies file, unless we define lists as AtomSorts as well or make a separate function for those
-AtomSort = DeclareSort('Atom')
-X, Y = Consts('X Y', AtomSort) 
->>>>>>> 8b901f54
 
 # NOTE: want 'verify' to be a function from a bitvector and sentence to a truth-value
 verify = Function("verify", BitVecSort(8), AtomSort, BoolSort())
