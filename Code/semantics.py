"""
contains all semantic functions
"""

from z3 import (
    sat,
    Exists,
    ForAll,
    Implies,
    Or,
    Not,
    Solver,
    And,
    BitVec,
)
from syntax import (
    Prefix,
    all_sentence_letters,
)
# from definitions import (
#     N,
#     w,
#     possible,
#     verify,
#     falsify,
# )

# from sympy import symbols, Or, And, Implies, Not, to_cnf

"""
this file defines the functions needed to generate Z3 constraints from
input_sentences in infix form.
"""

# def bit_vec_length():
#     from test_complete import N
#     return N
# N = bit_vec_length()


# NOTE: we used to have it where we declared a fixed set of variables.
# a, b, c = BitVecs("a b c", N)
# r, s, t = BitVecs("r s t", N)
# u, v, w = BitVecs("u v w", N)
# x, y, z = BitVecs("x y z", N)

# NOTE: variables are now declared inside each function where they are used.
# QUESTIONS: is there a clear reason to prefer one way over the other?
# is it possible/desirable to avoid use of 'Exists' entirely?

<<<<<<< HEAD
def prop_const(atom):
    """
    atom is a proposition since its verifiers and falsifiers are closed under
    fusion respectively, and the verifiers and falsifiers for atom are
    incompatible (exhaustivity). NOTE: exclusivity crashes Z3 so left off.
    """
    x =  BitVec('prop_dummy_x', N)
    y =  BitVec('prop_dummy_y', N)
    sent_to_prop = [
        Exists(x, And(non_null_verify(x, atom), possible(x))),
        Exists(y, And(non_null_falsify(y, atom), possible(y))),
        ForAll(
            [x, y],
            Implies(And(verify(x, atom), verify(y, atom)), verify(fusion(x, y), atom)),
        ),
        ForAll(
            [x, y],
            Implies(
                And(falsify(x, atom), falsify(y, atom)), falsify(fusion(x, y), atom)
=======
def make_semantics(verify, falsify, possible, N, w):
    def prop_const(atom):
        """
        atom is a proposition since its verifiers and falsifiers are closed under
        fusion respectively, and the verifiers and falsifiers for atom are
        incompatible (exhaustivity). NOTE: exclusivity crashes Z3 so left off.
        """
        x =  BitVec('prop_dummy_x', N)
        y =  BitVec('prop_dummy_y', N)
        # a =  BitVec('prop_const_dummy_a', N)
        # b =  BitVec('prop_const_dummy_b', N)
        sent_to_prop = [
            # NOTE: should we include declarations of a and b above to
            # avoid 'Exists' below?
            # non_null_verify(a, atom),
            # possible(a),
            # non_null_falsify(b, atom),
            # possible(b),
            Exists(x, And(non_null_verify(x, atom), possible(x))),
            Exists(y, And(non_null_falsify(y, atom), possible(y))),
            ForAll(
                [x, y],
                Implies(And(verify(x, atom), verify(y, atom)), verify(fusion(x, y), atom)),
>>>>>>> cf0181d8
            ),
            ForAll(
                [x, y],
                Implies(
                    And(falsify(x, atom), falsify(y, atom)), falsify(fusion(x, y), atom)
                ),
            ),
            ForAll(
                [x, y],
                Implies(And(verify(x, atom), falsify(y, atom)), Not(compatible(x, y))),
            ),
            # ForAll( #exhaustivity
            #     x,
            #     Implies(
            #         possible(x),
            #         Exists(
            #             y,
            #             And(
            #                 compatible(x,y),
            #                 Or(verify(y, atom), falsify(y, atom)),
            #             ),
            #         ),
            #     ),
            # ),
        ]
        return sent_to_prop


    def find_frame_constraints(input_sentence_letters):
        """find the constraints that depend only on the sentence letters
        returns a list of Z3 constraints"""
        x =  BitVec('frame_dummy_x', N)
        y =  BitVec('frame_dummy_y', N)
        z =  BitVec('frame_dummy_z', N)
        frame_constraints = [
            ForAll([x, y], Implies(And(possible(y), is_part_of(x, y)), possible(x))),
            ForAll([x, y], Exists(z, fusion(x, y) == z)),
            is_world(w),
        ]
        # for const in prop_const(X):
        #     frame_constraints.append(const)
        # NOTE: above appears to admit models for weakening the antecedent
        # NOTE: also appears to avoid crashing Z3 with the exhaustivity constraint
        for sent_letter in input_sentence_letters:
            for const in prop_const(sent_letter):
                frame_constraints.append(const)
        return frame_constraints


    # def add_general_constraints(solv, input_sentence_letters):
    #     """adds the constraints that go in every solver"""
    #     possible_part = ForAll(
    #         [x, y], Implies(And(possible(y), is_part_of(x, y)), possible(x))
    #     )
    #     solv.add(possible_part)
    #     print(f"\nPossibility constraint:\n {possible_part}\n")
    #     # NOTE: seems to slightly slow things down with no obvious gains but I'm
    #     # still unsure if this is needed or not. would be good to confirm.
    #     fusion_closure = ForAll([x, y], Exists(z, fusion(x, y) == z))
    #     solv.add(fusion_closure)
    #     print(f"Fusion constraint:\n {fusion_closure}\n")
    #     world_const = is_world(w)
    #     solv.add(world_const)
    #     print(f"World constraint: {world_const}")
    #     for sent_letter in input_sentence_letters:
    #         print(f"\nSentence {sent_letter} yields the general constraints:\n")
    #         for const in prop_const(sent_letter):
    #             solv.add(const)
    #             print(f"{const}\n")


    # NOTE: should throw error if boxright occurs in X
    def extended_verify(state, ext_sent, evaluate=False):
        """X is in prefix form. Same for extended_falsify"""
        if len(ext_sent) == 1:
            # print(state,ext_sent,type(state),type(ext_sent))
            return verify(state, ext_sent[0])
        op = ext_sent[0]
        if "boxright" in op:
            raise ValueError(f"The sentence {ext_sent} is not extensional.")
        if "neg" in op:
            return extended_falsify(state, ext_sent[1])
        Y = ext_sent[1]  # should be a list itself
        Z = ext_sent[2]  # should be a list itself
        if "wedge" in op:
            y =  BitVec('ex_ver_dummy_y', N)
            z =  BitVec('ex_ver_dummy_z', N)
            if evaluate is True:
                return And(fusion(y, z) == state, extended_verify(y, Y), extended_verify(z, Z))
            return Exists(
                [y, z],
                And(fusion(y, z) == state, extended_verify(y, Y), extended_verify(z, Z)),
            )
        if "vee" in op:
            return Or(
                extended_verify(state, Y),
                extended_verify(state, Z),
                extended_verify(state, ["wedge", Y, Z]),
            )
        if "leftrightarrow" in op:
            return Or(
                extended_verify(state, ["wedge", Y, Z]),
                extended_falsify(state, ["vee", Y, Z]),
            )
        if "rightarrow" in op:
            return Or(
                extended_falsify(state, Y),
                extended_verify(state, Z),
                extended_verify(state, ["wedge", ["neg", Y], Z]),
            )
        raise ValueError(
            f"Something went wrong in extended_verify in evaluating the operator {op} in [{op}, {Y}, {Z}]"
        )


    def extended_falsify(state, ext_sent):
        if len(ext_sent) == 1:
            return falsify(state, ext_sent[0])
        op = ext_sent[0]
        if "boxright" in op:
            raise ValueError(f"The sentence {ext_sent} is not extensional.")
        if "neg" in op:
            return extended_verify(state, ext_sent[1])
        Y = ext_sent[1]
        Z = ext_sent[2]
        if "wedge" in op:
            return Or(
                extended_falsify(state, Y),
                extended_falsify(state, Z),
                extended_falsify(state, ["vee", Y, Z]),
            )
        y =  BitVec('ex_fal_dummy_y', N)
        z =  BitVec('ex_fal_dummy_z', N) # both used in vee and rightarrow cases, but usage is mutually exclusive so can define up here
        if "vee" in op:
            return Exists(
                [y, z],
                And(state == fusion(y, z), extended_falsify(y, Y), extended_falsify(z, Z)),
            )
        if "leftrightarrow" in op:
            return Or(
                extended_verify(state, ["wedge", Y, ["neg", Z]]),
                extended_falsify(state, ["vee", Y, ["neg", Z]]),
            )
        if "rightarrow" in op:
            return Exists(
                [y, z],
                And(state == fusion(y, z), extended_verify(y, Y), extended_falsify(z, Z)),
            )
        raise ValueError(
            f"Something went wrong in extended_verify in evaluating the operator {op} in [{op}, {Y}, {Z}]"
        )


    # NOTE: the true_at/false-at definitions are bilateral to accommodate the fact
    # that the exhaustivity constraint is not included in the definition of props
    # this should avoid the need for specific clauses for (un)negated CFs
    # TODO: linter says all or none of the returns should be an expression
    def true_at(sentence, world):
        """sentence is a sentence in prefix notation"""
        x = BitVec('t_dummy_x', N)
        u = BitVec('t_dummy_u', N)
        if len(sentence) == 1:
            sent = sentence[0]
            return Exists(x, And(is_part_of(x, world), verify(x, sent)))
        op = sentence[0]
        if "neg" in op:
            return false_at(sentence[1], world)
        Y = sentence[1]
        Z = sentence[2]
        if "wedge" in op:
            return And(true_at(Y, world), true_at(Z, world))
        if "vee" in op:
            return Or(true_at(Y, world), true_at(Z, world))
        if "leftrightarrow" in op:
            return Or(
                And(true_at(Y, world), true_at(Z, world)),
                And(false_at(Y, world), false_at(Z, world)),
            )
        if "rightarrow" in op:
            return Or(false_at(Y, world), true_at(Z, world))
        if "boxright" in op:
            return ForAll(
                [x, u],
                Implies(
                    And(extended_verify(x, Y), is_alternative(u, x, world)), true_at(Z, u)
                ),
            )


    # TODO: linter says all or none of the returns should be an expression
    def false_at(sentence, world):
        """X is a sentence in prefix notation"""
        x = BitVec('f_dummy_x', N)
        u = BitVec('f_dummy_u', N)
        if len(sentence) == 1:
            sent = sentence[0]
            return Exists(x, And(is_part_of(x, world), falsify(x, sent)))
        op = sentence[0]
        if "neg" in op:
            return true_at(sentence[1], world)
        Y = sentence[1]
        Z = sentence[2]
        if "wedge" in op:
            return Or(false_at(Y, world), false_at(Z, world))
        if "vee" in op:
            return And(false_at(Y, world), false_at(Z, world))
        if "leftrightarrow" in op:
            return Or(
                And(true_at(Y, world), false_at(Z, world)),
                And(false_at(Y, world), true_at(Z, world)),
            )
        if "rightarrow" in op:
            return And(true_at(Y, world), false_at(Z, world))
        if "boxright" in op:
            return Exists(
                [x, u],
                And(extended_verify(x, Y), is_alternative(u, x, world), false_at(Z, u)),
            )


    def find_model_constraints(prefix_sents):
        """find constraints corresponding to the input sentences"""
        input_const = []
        for sentence in prefix_sents:
            sentence_constraint = true_at(sentence, w)
            input_const.append(sentence_constraint)
        return input_const


    # def add_input_constraints(solv, prefix_sentences):
    #     """add input-specific constraints to the solver"""
    #     for sentence in prefix_sentences:
    #         print(sentence)
    #         sentence_constraint = true_at(sentence, w)
    #         print(
    #             f"Sentence {sentence} yields the model constraint:\n {sentence_constraint}\n"
    #         )
    #         solv.add(sentence_constraint)


    def find_all_constraints(infix_input_sentences):
        """find Z3 constraints for input sentences
        input_sents are a list of infix sentences"""
        # prefix_premises = [Prefix(input_sent) for input_sent in infix_premises]  # this works
        # prefix_conclusions = [Prefix(input_sent) for input_sent in infix_conclusions]
        # prefix_sentences = prefix_combine(prefix_premises, prefix_conclusions)
        prefix_sentences = [Prefix(input_sent) for input_sent in infix_input_sentences]
        input_const = find_model_constraints(prefix_sentences)
        sentence_letters = all_sentence_letters(prefix_sentences)  # this works
        # print(sentence_letters)
        # print([type(let) for let in sentence_letters])
        gen_const = find_frame_constraints(sentence_letters)
        const = gen_const + input_const
        ext_subsentences = repeats_removed(find_extensional_subsentences(prefix_sentences))
        return (const, sentence_letters, ext_subsentences)

    def repeats_removed(L):
        seen = []
        for obj in L:
            if obj not in seen:
                seen.append(obj)
        return seen

    def is_counterfactual(prefix_sentence):
        '''returns a boolean to say whether a given sentence is a counterfactual'''
        if len(prefix_sentence) == 1:
            return False
        if len(prefix_sentence) == 2:
            return is_counterfactual(prefix_sentence[1])
        if 'boxright' in prefix_sentence[0]:
            return True
        return is_counterfactual(prefix_sentence[1]) or is_counterfactual(prefix_sentence[2])


    # TODO: linter says all or none of the returns should be an expression
    def all_subsentences_of_a_sentence(prefix_sentence, progress=False):
        '''finds all the subsentence of a prefix sentence
        returns these as a set'''
        if progress is False:
            progress = []
        # TODO: linter says cannot access member "append" for type "Literal[True]" Member "append" is unknown
        progress.append(prefix_sentence)
        if len(prefix_sentence) == 1:
            return progress
        if len(prefix_sentence) == 2:
            # TODO: linter says cannot access member "append" for type "Literal[True]" Member "append" is unknown
            return all_subsentences_of_a_sentence(prefix_sentence[1], progress)
        if len(prefix_sentence) == 3:
            # TODO: linter says cannot access member "append" for type "Literal[True]" Member "append" is unknown
            left_subsentences = all_subsentences_of_a_sentence(prefix_sentence[1], progress)
            # TODO: linter says cannot access member "append" for type "Literal[True]" Member "append" is unknown
            right_subsentences = all_subsentences_of_a_sentence(prefix_sentence[2], progress)
            all_subsentences = left_subsentences + right_subsentences
            return all_subsentences

    def find_extensional_subsentences(prefix_sentences):
        '''finds all the extensional subsentences in a list of prefix sentences'''
        # all_subsentences = [all_subsentences_of_a_sentence(sent) for sent in prefix_sentences]
        all_subsentences = []
        for prefix_sent in prefix_sentences:
            # TODO: linter says cannot access member "append" for type "Literal[True]" Member "append" is unknown
            all_subsentences.extend(all_subsentences_of_a_sentence(prefix_sent))
        extensional_subsentences = [sent for sent in all_subsentences if not is_counterfactual(sent)]
        return extensional_subsentences


    def solve_constraints(all_constraints): # all_constraints is a list
        """find model for the input constraints if there is any"""
        solver = Solver()
        solver.add(all_constraints)
        result = solver.check(*[all_constraints])
        if result == sat:
            return (True, solver.model())
        # if result == unsat:
        return (False, solver.unsat_core())
        # return (result, None) # NOTE: in what case would you expect this to be triggered?



    #############################################
    ######### MOVED FROM DEFINITIONS.PY #########
    #############################################




    def non_null_verify(bit_s, atom):
        '''bit_s verifies atom and is not the null state'''
        return And(Not(bit_s == 0), verify(bit_s, atom))


    def non_null_falsify(bit_s,atom):
        '''bit_s verifies atom and is not the null state'''
        return And(Not(bit_s == 0), falsify(bit_s,atom))

    def fusion(bit_s, bit_t):
        '''the result of taking the maximum for each index in bit_s and bit_t'''
        return bit_s | bit_t

    def is_part_of(bit_s, bit_t):
        '''the fusion of bit_s and bit_t is identical to bit_t'''
        return fusion(bit_s, bit_t) == bit_t

    def compatible(bit_x, bit_y):
        '''the fusion of bit_x and bit_y is possible'''
        return possible(fusion(bit_x, bit_y))


    def maximal(bit_w):
        """bit_w includes all compatible states as parts."""
        x = BitVec('max_dummy', N)
        return ForAll(
            x,
            Implies(
                compatible(x, bit_w),
                is_part_of(x, bit_w),
            ),
        )


    def is_world(bit_w):
        '''bit_w is both possible and maximal.'''
        return And(
            possible(bit_w),
            maximal(bit_w),
        )


    def max_compatible_part(bit_x, bit_w, bit_y):
        '''bit_x is the biggest part of bit_w that is compatible with bit_y.'''
        z = BitVec('max_part_dummy', N)
        return And(
            is_part_of(bit_x, bit_w),
            compatible(bit_x, bit_y),
            ForAll(
                z,
                Implies(
                    And(is_part_of(z, bit_w), compatible(z, bit_y), is_part_of(bit_x, z)),
                    bit_x == z,
                ),
            ),
        )


    def is_alternative(bit_u, bit_y, bit_w):
        """
        bit_u is a world that is the alternative that results from imposing state bit_y on world bit_w.
        """
        z = BitVec("alt_dummy", N)
        return And(
            is_world(bit_u),
            is_part_of(bit_y, bit_u),
            Exists(z, And(is_part_of(z, bit_u), max_compatible_part(z, bit_w, bit_y))),
        )
    return find_all_constraints, solve_constraints<|MERGE_RESOLUTION|>--- conflicted
+++ resolved
@@ -48,7 +48,6 @@
 # QUESTIONS: is there a clear reason to prefer one way over the other?
 # is it possible/desirable to avoid use of 'Exists' entirely?
 
-<<<<<<< HEAD
 def prop_const(atom):
     """
     atom is a proposition since its verifiers and falsifiers are closed under
@@ -68,31 +67,6 @@
             [x, y],
             Implies(
                 And(falsify(x, atom), falsify(y, atom)), falsify(fusion(x, y), atom)
-=======
-def make_semantics(verify, falsify, possible, N, w):
-    def prop_const(atom):
-        """
-        atom is a proposition since its verifiers and falsifiers are closed under
-        fusion respectively, and the verifiers and falsifiers for atom are
-        incompatible (exhaustivity). NOTE: exclusivity crashes Z3 so left off.
-        """
-        x =  BitVec('prop_dummy_x', N)
-        y =  BitVec('prop_dummy_y', N)
-        # a =  BitVec('prop_const_dummy_a', N)
-        # b =  BitVec('prop_const_dummy_b', N)
-        sent_to_prop = [
-            # NOTE: should we include declarations of a and b above to
-            # avoid 'Exists' below?
-            # non_null_verify(a, atom),
-            # possible(a),
-            # non_null_falsify(b, atom),
-            # possible(b),
-            Exists(x, And(non_null_verify(x, atom), possible(x))),
-            Exists(y, And(non_null_falsify(y, atom), possible(y))),
-            ForAll(
-                [x, y],
-                Implies(And(verify(x, atom), verify(y, atom)), verify(fusion(x, y), atom)),
->>>>>>> cf0181d8
             ),
             ForAll(
                 [x, y],
@@ -486,5 +460,4 @@
             is_world(bit_u),
             is_part_of(bit_y, bit_u),
             Exists(z, And(is_part_of(z, bit_u), max_compatible_part(z, bit_w, bit_y))),
-        )
-    return find_all_constraints, solve_constraints+        )