'''
file contains all definitions needed for finding Z3 models.
'''
from z3 import (
    Z3_BV_SORT,
    Not,
    Exists,
    ForAll,
    Implies,
    BoolSort,
    BitVecSort,
    DeclareSort,
    BitVec,
    Consts,
    Function,
    And,
    Or,
    simplify,
    BitVecVal,
    BitVecNumRef,
)


### INFO ###

# this file will have all declarations and definitions needed to build models


### DECLARATIONS ###

# number of atomic states
<<<<<<< HEAD
# N = 3 # works
# N = 4 # doesn't work
N = 5 # works
=======
N = 7
>>>>>>> fee1e433

# sentence letters: sort definition, constants, and variables
# B: do we need a constant for each sentence letter in sentence_letters?
AtomSort = DeclareSort("AtomSort")
A, B, C, X = Consts("A B C X", AtomSort)

# declare bitvector variables used for states
a = BitVec("a", N)
b = BitVec("b", N)
c = BitVec("c", N)
d = BitVec("d", N)
e = BitVec("e", N)
f = BitVec("f", N)
g = BitVec("g", N)
h = BitVec("h", N)
i = BitVec("i", N)

p = BitVec("p", N)
q = BitVec("q", N)
r = BitVec("r", N)
s = BitVec("s", N)
t = BitVec("t", N)

x = BitVec("x", N)
y = BitVec("y", N)
z = BitVec("z", N)

# declare bitvector variables used for world states
u = BitVec("u", N)
v = BitVec("v", N)
w = BitVec("w", N)

# primitive properties and relations
possible = Function("possible", BitVecSort(N), BoolSort())
# world = Function("world", BitVecSort(N), BoolSort())
alternative = Function("alt_world", BitVecSort(N), BitVecSort(N), BitVecSort(N), BoolSort())
verify = Function("verify", BitVecSort(N), AtomSort, BoolSort())
falsify = Function("falsify", BitVecSort(N), AtomSort, BoolSort())
# parthood = Function("parthood", BitVecSort(N), BitVecSort(N), BoolSort())


### DEFINITIONS ###

def is_bitvector(bit_s):
    '''bit_s is a bitvector'''
    if isinstance(bit_s, BitVecNumRef):
        return True 
    return False

def non_null_verify(bit_s,atom):
    '''bit_s verifies atom and is not the null state'''
    return And(bit_s != 0, verify(bit_s,atom))


def non_null_falsify(bit_s,atom):
    '''bit_s verifies atom and is not the null state'''
    return And(bit_s != 0, falsify(bit_s,atom))


def is_atomic(bit_s):
    '''bit_s has exactly one index with value 1'''
    return And(bit_s != 0, 0 == (bit_s & (bit_s - 1)))


def fusion(bit_s, bit_t):
    '''the result of taking the maximum for each index in bit_s and bit_t'''
    return bit_s | bit_t


def bit_fusion(bit_s, bit_t):
    """the result of taking the maximum for each index in _s and _t"""
    return simplify(bit_s | bit_t)


def is_part_of(bit_s, bit_t):
    '''the fusion of bit_s and bit_t is identical to bit_t'''
    return fusion(bit_s, bit_t) == bit_t


def bit_part(bit_s, bit_t):
    """the fusion of _s and _t is identical to bit_t"""
    return simplify(bit_fusion(bit_s, bit_t) == bit_t)


def bit_proper_part(bit_s, bit_t):
    """bit_s is a part of bit_t and bit_t is not a part of bit_s"""
    return bit_part(bit_s, bit_t) and not bit_part(bit_t, bit_s)


def compatible(bit_x, bit_y):
    '''the fusion of bit_x and bit_y is possible'''
    return possible(fusion(bit_x, bit_y))


def maximal(bit_w):
    """bit_w includes all compatible states as parts."""
    return ForAll(
        x,
        Implies(
            compatible(x, bit_w),
            is_part_of(x, bit_w),
        ),
    )


def is_world(bit_w):
    '''bit_w is both possible and maximal.'''
    return And(
        possible(bit_w),
        maximal(bit_w),
    )


def compatible_part(bit_x, bit_w, bit_y):
    '''bit_x is the biggest part of bit_w that is compatible with bit_y.'''
    return And(
        is_part_of(bit_x, bit_w),
        compatible(bit_x, bit_y),
        ForAll(
            z,
            Implies(
                And(is_part_of(z, bit_w), compatible(z, bit_y), is_part_of(bit_x, z)),
                x == z,
            ),
        ),
    )


def is_alternative(bit_u, bit_y, bit_w):
    """
    bit_u is a world that is the alternative that results from imposing state bit_y on world bit_w.
    """
    return And(
        is_world(bit_u),
        is_part_of(bit_y, bit_u),
        Exists(z, And(is_part_of(z, bit_u), compatible_part(z, bit_w, bit_y))),
    )


def proposition(atom):
    """
    atom is a proposition since its verifiers and falsifiers are closed under
    fusion respectively, and the verifiers and falsifiers for atom are
    incompatible (exhaustivity). NOTE: exclusivity crashes Z3 so left off.
    """
    return And(
        ForAll(
            [x, y],
            Implies(And(verify(x, atom), verify(y, atom)), verify(fusion(x, y), atom)),
        ), # verifiers for atom are closed under fusion
        ForAll(
            [x, y],
            Implies(And(falsify(x, atom), falsify(y, atom)), falsify(fusion(x, y), atom)),
        ), # falsifiers for atom are closed under fusion
        ForAll(
            [x, y],
            Implies(And(verify(x, atom), falsify(y, atom)), Not(compatible(x, y))),
        ), # verifiers and falsifiers for atom are incompatible
        # ForAll(
        #     x,
        #     Implies(
        #         possible(x),
        #         Exists(y, And(compatible(x, y), Or(verify(y, atom), falsify(y, atom)))),
        #     ),
        # ), # every possible state is compatible with either a verifier or falsifier for atom
        # NOTE: adding the constraint above makes Z3 crash
        # without this constraint the logic is not classical (there could be truth-value gaps)
    )

    # TODO: extended_verify and extended_falsify functions (see Strategies)

    # TODO: true def (see Strategies)


def total_fusion(list_of_states):
    """returns the fusion of a list of states."""
    fusion_of_first_two = fusion(list_of_states[0], list_of_states[1])
    if len(list_of_states) == 2:  # base case: fuse 2
        return fusion_of_first_two
    # recursive step: fuse first two and run the func on the next
    return total_fusion(
        [fusion_of_first_two] + list_of_states[2:]
    )  # + is list concatenation

def index_to_substate(index):
    '''
    >>> index_to_substate(0)
    'a'
    >>> index_to_substate(26)
    'aa'
    >>> index_to_substate(27)
    'bb'
    >>> index_to_substate(194)
    'mmmmmmmm'
    '''
    number = index + 1 # because python indices start at 0
    letter_dict = {1:'a', 2:'b', 3:'c', 4:'d', 5:'e', 6:'f', 7:'g', 8:'h', 9:'i', 10:'j',
                   11:'k', 12:'l', 13:'m', 14:'n', 15:'o', 16:'p', 17:'q', 18:'r', 19:'s', 20:'t',
                   21:'u', 22:'v', 23:'w', 24:'x', 25:'y', 26:'z'} # could be make less hard-code-y
                            # but this makes it clearer and more intuitive what we want to happen
    letter = letter_dict[number%26]
    return ((number//26) + 1) * letter


def bitvec_to_substates(bit_vec):
    '''converts bitvectors to fusions of atomic states.
    '''
    bit_vec_as_string = bit_vec.sexpr()
    bit_vec_backwards = bit_vec_as_string[::-1]
    state_repr = ""
    for i, char in enumerate(bit_vec_backwards):
        if char == "b":
            if not state_repr:
                return "□"  #  null state
            return state_repr[0 : len(state_repr) - 1]
        if char == "1":
            state_repr += index_to_substate(i)
            state_repr += "."


def Equivalent(cond_a,cond_b):
    #return And(Implies(bit_a,bit_b), Implies(bit_b,bit_a))
    return cond_a == cond_b<|MERGE_RESOLUTION|>--- conflicted
+++ resolved
@@ -29,13 +29,9 @@
 ### DECLARATIONS ###
 
 # number of atomic states
-<<<<<<< HEAD
 # N = 3 # works
 # N = 4 # doesn't work
 N = 5 # works
-=======
-N = 7
->>>>>>> fee1e433
 
 # sentence letters: sort definition, constants, and variables
 # B: do we need a constant for each sentence letter in sentence_letters?
