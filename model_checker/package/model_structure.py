--- conflicted
+++ resolved
@@ -323,18 +323,6 @@
             Y_F = self.find_complex_proposition(Y)[1]
             return (Y_F, Y_V)
         if 'iamond' in op:
-<<<<<<< HEAD
-            # NOTE: if there is any world where the argument Y is true, then
-            # Y_V is the set of all worlds and Y_F is empty. If Y is false in
-            # every world, then Y_F is the set of all worlds and Y_V is empty
-            DIAMOND
-        # NOTE: 'ox' is not going to work since it occurs in 'boxright'
-        # if 'ox' in op:
-        #     # NOTE: if the argument Y is true in every world, then
-        #     # Y_V is the set of all worlds and Y_F is empty. If Y is false in
-        #     # any world, then Y_F is the set of all worlds and Y_V is empty
-        #     BOX
-=======
             if self.evaluate_modal_expr(complex_sentence):
                 return (self.world_bits, [])
             return ([], self.world_bits)
@@ -342,7 +330,6 @@
             if self.evaluate_modal_expr(complex_sentence):
                 return (self.world_bits, [])
             return ([], self.world_bits)
->>>>>>> 5fac590e
         Z = complex_sentence[2]
         Y_V = self.find_complex_proposition(Y)[0]
         Y_F = self.find_complex_proposition(Y)[1]
